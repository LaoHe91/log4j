--- conflicted
+++ resolved
@@ -32,21 +32,15 @@
     }
 
     @Override
-<<<<<<< HEAD
-    protected Builder newSyslogAppenderBuilder(final String protocol, final String format, final boolean newLine) {
-        final Builder builder = super.newSyslogAppenderBuilder(protocol, format, newLine);
-        builder.setLayout(SyslogLayout.newBuilder().setConfiguration(new DefaultConfiguration()).setFacility(Facility.LOCAL3).setIncludeNewLine(true).build());
-        return builder;
-=======
     protected Builder<?> newSyslogAppenderBuilder(final Protocol protocol, final TlsSyslogMessageFormat format,
             final boolean newLine, final int port) {
         final Layout layout = SyslogLayout.newBuilder()
+                .setConfiguration(new DefaultConfiguration())
                 .setFacility(Facility.LOCAL3)
                 .setIncludeNewLine(true)
                 .build();
         return super.newSyslogAppenderBuilder(protocol, format, newLine, port)
                 .setLayout(layout);
->>>>>>> a0fa9e36
     }
 
 }