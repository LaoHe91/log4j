/*
 * Licensed to the Apache Software Foundation (ASF) under one or more
 * contributor license agreements.  See the NOTICE file distributed with
 * this work for additional information regarding copyright ownership.
 * The ASF licenses this file to you under the Apache License, Version 2.0
 * (the "License"); you may not use this file except in compliance with
 * the License.  You may obtain a copy of the License at
 *
 *      http://www.apache.org/licenses/LICENSE-2.0
 *
 * Unless required by applicable law or agreed to in writing, software
 * distributed under the License is distributed on an "AS IS" BASIS,
 * WITHOUT WARRANTIES OR CONDITIONS OF ANY KIND, either express or implied.
 * See the License for the specific language governing permissions and
 * limitations under the License.
 */
package org.apache.logging.log4j.core.test.junit;

import java.net.URI;
import java.net.URISyntaxException;
import java.net.URL;
import java.util.Map;
import java.util.concurrent.TimeUnit;

import org.apache.logging.log4j.LogManager;
import org.apache.logging.log4j.core.LoggerContext;
import org.apache.logging.log4j.core.LoggerContextAccessor;
import org.apache.logging.log4j.core.config.ConfigurationFactory;
import org.apache.logging.log4j.core.impl.Log4jContextFactory;
import org.apache.logging.log4j.core.selector.ContextSelector;
import org.apache.logging.log4j.core.util.NetUtils;
import org.apache.logging.log4j.plugins.di.Binding;
import org.apache.logging.log4j.plugins.di.ConfigurableInstanceFactory;
import org.apache.logging.log4j.plugins.di.DI;
import org.apache.logging.log4j.test.junit.TypeBasedParameterResolver;
import org.junit.jupiter.api.extension.AfterEachCallback;
import org.junit.jupiter.api.extension.BeforeAllCallback;
import org.junit.jupiter.api.extension.BeforeEachCallback;
import org.junit.jupiter.api.extension.ExtensionContext;
import org.junit.jupiter.api.extension.ExtensionContext.Namespace;
import org.junit.jupiter.api.extension.ExtensionContext.Store;
import org.junit.jupiter.api.extension.ExtensionContextException;
import org.junit.jupiter.api.extension.ParameterContext;
import org.junit.jupiter.api.extension.ParameterResolutionException;
import org.junit.platform.commons.support.AnnotationSupport;

import static org.junit.jupiter.api.Assertions.assertNotNull;

class LoggerContextResolver extends TypeBasedParameterResolver<LoggerContext> implements BeforeAllCallback,
        BeforeEachCallback, AfterEachCallback {
    private static final String FQCN = LoggerContextResolver.class.getName();
    private static final Namespace BASE_NAMESPACE = Namespace.create(LoggerContext.class);

    public LoggerContextResolver() {
        super(LoggerContext.class);
    }

    @Override
    public void beforeAll(final ExtensionContext context) throws Exception {
        final Class<?> testClass = context.getRequiredTestClass();
        AnnotationSupport.findAnnotation(testClass, LoggerContextSource.class)
                .ifPresent(testSource -> setUpLoggerContext(testSource, context));
    }

    @Override
    public void beforeEach(final ExtensionContext context) throws Exception {
        final Class<?> testClass = context.getRequiredTestClass();
        if (AnnotationSupport.isAnnotated(testClass, LoggerContextSource.class)) {
            final Store testClassStore = context.getStore(BASE_NAMESPACE.append(testClass));
            final LoggerContextAccessor accessor = testClassStore.get(LoggerContextAccessor.class, LoggerContextAccessor.class);
            if (accessor == null) {
                throw new IllegalStateException(
                        "Specified @LoggerContextSource but no LoggerContext found for test class " +
                                testClass.getCanonicalName());
            }
            if (testClassStore.get(ReconfigurationPolicy.class, ReconfigurationPolicy.class) == ReconfigurationPolicy.BEFORE_EACH) {
                accessor.getLoggerContext().reconfigure();
            }
        }
        AnnotationSupport.findAnnotation(context.getRequiredTestMethod(), LoggerContextSource.class)
                .ifPresent(source -> {
                    final LoggerContext loggerContext = setUpLoggerContext(source, context);
                    if (source.reconfigure() == ReconfigurationPolicy.BEFORE_EACH) {
                        loggerContext.reconfigure();
                    }
                });
    }

    @Override
    public void afterEach(final ExtensionContext context) throws Exception {
        final Class<?> testClass = context.getRequiredTestClass();
        if (AnnotationSupport.isAnnotated(testClass, LoggerContextSource.class)) {
            final Store testClassStore = getTestStore(context);
            if (testClassStore.get(ReconfigurationPolicy.class, ReconfigurationPolicy.class) == ReconfigurationPolicy.AFTER_EACH) {
                testClassStore.get(LoggerContextAccessor.class, LoggerContextAccessor.class).getLoggerContext().reconfigure();
            }
        }
    }

    @Override
    public LoggerContext resolveParameter(
            final ParameterContext parameterContext, final ExtensionContext extensionContext) throws ParameterResolutionException {
        return getLoggerContext(extensionContext);
    }

    static LoggerContext getLoggerContext(final ExtensionContext context) {
        final Store store = getTestStore(context);
        final LoggerContextAccessor accessor = store.get(LoggerContextAccessor.class, LoggerContextAccessor.class);
        assertNotNull(accessor);
        return accessor.getLoggerContext();
    }

    private static Store getTestStore(final ExtensionContext context) {
        return context.getStore(BASE_NAMESPACE.append(context.getRequiredTestClass()));
    }

    private static LoggerContext setUpLoggerContext(final LoggerContextSource source, final ExtensionContext extensionContext) {
        final String displayName = extensionContext.getDisplayName();
        final ConfigurableInstanceFactory instanceFactory = DI.createFactory();
        extensionContext.getTestInstance().ifPresent(instanceFactory::registerBundle);
        final Class<? extends ContextSelector> contextSelectorClass = source.selector();
        if (contextSelectorClass != ContextSelector.class) {
            instanceFactory.registerBinding(Binding.from(ContextSelector.KEY).to(instanceFactory.getFactory(contextSelectorClass)));
        }
        DI.initializeFactory(instanceFactory);
        final Log4jContextFactory loggerContextFactory;
        if (source.bootstrap()) {
            loggerContextFactory = new Log4jContextFactory(instanceFactory);
            LogManager.setFactory(loggerContextFactory);
        } else {
            loggerContextFactory = (Log4jContextFactory) LogManager.getFactory();
        }
        final Class<?> testClass = extensionContext.getRequiredTestClass();
        final ClassLoader classLoader = testClass.getClassLoader();
<<<<<<< HEAD
        final Map.Entry<String, Object> injectorContext = Map.entry(ConfigurableInstanceFactory.class.getName(), instanceFactory);
        final String configLocation = source.value();
=======
        final Map.Entry<String, Object> injectorContext = Map.entry(Injector.class.getName(), injector);
        final String configLocation = getConfigLocation(source, extensionContext);
>>>>>>> b5122937
        final URI configUri;
        if (source.v1config()) {
            System.setProperty(ConfigurationFactory.LOG4J1_CONFIGURATION_FILE_PROPERTY.getSystemKey(), configLocation);
            configUri = null; // handled by system property
        } else {
            configUri = NetUtils.toURI(configLocation);
        }
        final LoggerContext context = loggerContextFactory.getContext(FQCN, classLoader, injectorContext, false, configUri, displayName);
        assertNotNull(context, () -> "No LoggerContext created for " + testClass + " and config file " + configLocation);
        final Store store = getTestStore(extensionContext);
        store.put(ReconfigurationPolicy.class, source.reconfigure());
        store.put(LoggerContextAccessor.class, new ContextHolder(context, source.timeout(), source.unit()));
        return context;
    }

        private static String getConfigLocation(final LoggerContextSource source,
                                                final ExtensionContext extensionContext) {
            final String value = source.value();
            if (value.isEmpty()) {
                Class<?> clazz = extensionContext.getRequiredTestClass();
                while (clazz != null) {
                    final URL url = clazz.getResource(clazz.getSimpleName() + ".xml");
                    if (url != null) {
                        try {
                            return url.toURI().toString();
                        } catch (URISyntaxException e) {
                            throw new ExtensionContextException("An error occurred accessing the configuration.", e);
                        }
                    }
                    clazz = clazz.getSuperclass();
                }
                return extensionContext.getRequiredTestClass().getName().replaceAll("[.$]", "/") + ".xml";
            }
            return value;
        }

    private static final class ContextHolder implements Store.CloseableResource, LoggerContextAccessor {
        private final LoggerContext context;
        private final long shutdownTimeout;
        private final TimeUnit unit;

        private ContextHolder(final LoggerContext context, final long shutdownTimeout, final TimeUnit unit) {
            this.context = context;
            this.shutdownTimeout = shutdownTimeout;
            this.unit = unit;
        }

        @Override
        public LoggerContext getLoggerContext() {
            return context;
        }

        @Override
        public void close() throws Throwable {
            try {
                context.stop(shutdownTimeout, unit);
            } finally {
                System.clearProperty(ConfigurationFactory.LOG4J1_EXPERIMENTAL.getSystemKey());
                System.clearProperty(ConfigurationFactory.LOG4J1_CONFIGURATION_FILE_PROPERTY.getSystemKey());
            }
        }
    }

}<|MERGE_RESOLUTION|>--- conflicted
+++ resolved
@@ -132,13 +132,8 @@
         }
         final Class<?> testClass = extensionContext.getRequiredTestClass();
         final ClassLoader classLoader = testClass.getClassLoader();
-<<<<<<< HEAD
         final Map.Entry<String, Object> injectorContext = Map.entry(ConfigurableInstanceFactory.class.getName(), instanceFactory);
-        final String configLocation = source.value();
-=======
-        final Map.Entry<String, Object> injectorContext = Map.entry(Injector.class.getName(), injector);
         final String configLocation = getConfigLocation(source, extensionContext);
->>>>>>> b5122937
         final URI configUri;
         if (source.v1config()) {
             System.setProperty(ConfigurationFactory.LOG4J1_CONFIGURATION_FILE_PROPERTY.getSystemKey(), configLocation);
