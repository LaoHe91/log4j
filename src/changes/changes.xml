<?xml version="1.0" encoding="UTF-8"?>
<!--
   Licensed to the Apache Software Foundation (ASF) under one or more
   contributor license agreements.  See the NOTICE file distributed with
   this work for additional information regarding copyright ownership.
   The ASF licenses this file to You under the Apache License, Version 2.0
   (the "License"); you may not use this file except in compliance with
   the License.  You may obtain a copy of the License at

       http://www.apache.org/licenses/LICENSE-2.0

   Unless required by applicable law or agreed to in writing, software
   distributed under the License is distributed on an "AS IS" BASIS,
   WITHOUT WARRANTIES OR CONDITIONS OF ANY KIND, either express or implied.
   See the License for the specific language governing permissions and
   limitations under the License.
-->
<document xmlns="http://maven.apache.org/changes/1.0.0"
          xmlns:xsi="http://www.w3.org/2001/XMLSchema-instance"
          xsi:schemaLocation="http://maven.apache.org/changes/1.0.0 http://maven.apache.org/xsd/changes-1.0.0.xsd">
  <properties>
    <title>Changes</title>
  </properties>
  <body>
    <!-- NOTE: the text node in an action element is interpreted as Markdown in the release notes! -->
    <!-- The "type" attribute can have the following values:
         - "add" - New Feature
         - "fix" - Fixed Bug
         - "update" - Change
         - "remove" - Removed
    -->
    <release version="2.18.0" date="2022-MM-DD" description="GA Release 2.18.0">
      <action issue="LOG4J2-3536" dev="rgoers" type="update">
        Upgrade the Flume Appender to Flume 1.10.0
      </action>
      <action issue="LOG4J2-3534" dev="yueki1993" type="fix">
        Fix LevelRangeFilterBuilder to align with log4j1's behavior.
      </action>
      <action issue="LOG4J2-3527" dev="rgoers" type="fix">
        Don't use Paths.get() to avoid circular file systems.
      </action>
      <action issue="LOG4J2-3490" dev="rgoers" type="fix">
        The DirectWriteRolloverStrategy was not detecting the correct index to use during startup.
      </action>
      <action issue="LOG4J2-3516" dev="rgoers" type="update">
        Move perf tests to log4j-core-its
      </action>
      <action issue="LOG4J2-3432" dev="rgoers" type="fix">
        SizeBasedTriggeringPolicy would fail to rename files properly when integer pattern contained a leading zero.
      </action>
      <action issue="LOG4J2-3491" dev="rgoers" type="fix" due-to="Avihai Marchiano">
        Async Loggers were including the location information by default.
      </action>
      <action issue="LOG4J2-1376" dev="mneundorfer" type="fix">
        Allow enterprise id to be an OID fragment.
      </action>
      <action issue="LOG4J2-3506" dev="rgoers" type="update">
        Support Spring 2.6.x.
      </action>
      <action issue="LOG4J2-3493" dev="rgoers" type="fix" due-to="Dmytro Voloshyn">
        ClassArbiter's newBuilder method referenced the wrong class.
     </action>
      <action issue="LOG4J2-3481" dev="rgoers" type="fix">
        HttpWatcher did not pass credentials when polling.
      </action>
      <action issue="LOG4J2-3482" dev="rgoers" type="fix">
        UrlConnectionFactory.createConnection now accepts an AuthorizationProvider as a parameter.
      </action>
      <action issue="LOG4J2-3495" dev="rgoers" type="fix">
        Add MutableThreadContextMapFilter.
      </action>
      <action issue="LOG4J2-3473" dev="rpopma" type="update">
        Make the default disruptor WaitStrategy used by Async Loggers garbage-free.
      </action>
      <action issue="LOG4J2-3472" dev="rpopma" type="add">
        Add support for custom LMAX disruptor WaitStrategy configuration.
      </action>
      <action issue="LOG4J2-3476" dev="rpopma" type="update">
        Do not throw UnsupportedOperationException when JUL ApiLogger::setLevel is called.
      </action>
      <action issue="LOG4J2-3477" dev="vy" type="fix" due-to="filipc">
        Add the missing context stack to JsonLayout template.
      </action>
      <action issue="LOG4J2-3393" dev="vy" type="fix">
        Improve JsonTemplateLayout performance.
      </action>
      <action issue="LOG4J2-3424" dev="ckozak" type="fix">
        Properties defined in configuration using a value attribute (as opposed to element) are read correctly.
      </action>
      <action issue="LOG4J2-3413" date="2022-02-26" type="fix" due-to="Piotr Karwasz">
        Fix resolution of non-Log4j properties.
      </action>
      <action issue="LOG4J2-3423" type="fix" due-to="Radim Tlusty, Gary Gregory">
        JAR file containing Log4j configuration isn't closed.
      </action>
      <action issue="LOG4J2-3425" type="fix" due-to="Jiří Smolík, Gary Gregory">
        Syslog appender lacks the SocketOptions setting.
      </action>
      <action type="fix" dev="pkarwasz">
        Improve validation and reporting of configuration errors.
      </action>
      <action type="fix" dev="pkarwasz">
        Log4j 1.2 bridge should generate Log4j 2.x messages based on the parameter runtime type.
      </action>
      <action issue="LOG4J2-3426" dev="pkarwasz" type="fix" due-to="Pooja Pandey, Piotr P. Karwasz">
        Log4j 1.2 bridge should not wrap components unnecessarily.
      </action>
      <action issue="LOG4J2-3427" dev="pkarwasz" type="update">
        Improves ServiceLoader support on servlet containers.
      </action>
      <action issue="LOG4J2-3418" dev="pkarwasz" type="fix">
        Fixes Spring Boot logging system registration in a multi-application environment.
      </action>
      <action issue="LOG4J2-3040" dev="ggregory" type="fix" due-to="LF-Lin">
        Avoid ClassCastException in JeroMqManager with custom LoggerContextFactory #791.
      </action>
      <action dev="ggregory" type="fix" due-to="LF-Lin">
        Fix minor typo #792.
      </action>
      <action issue="LOG4J2-3419" dev="pkarwasz" type="add">
        Add support for custom Log4j 1.x levels.
      </action>
      <action issue="LOG4J2-3439" dev="pkarwasz" type="fix" due-to="Jayesh Netravali, Piotr P. Karwasz">
        Fixes default SslConfiguration, when a custom keystore is used.
      </action>
      <action issue="LOG4J2-3447" dev="pkarwasz" type="fix" due-to="Pooja Pandey">
        Fixes appender concurrency problems in Log4j 1.x bridge.
      </action>
      <action issue="LOG4J2-3452" dev="stefanvodita" type="fix" due-to="Stefan Vodita">
        Fix and test for race condition in FileUtils.mkdir().
      </action>
      <action issue="LOG4J2-3458" dev="ggregory" type="fix" due-to="Gary Gregory">
        LocalizedMessage logs misleading errors on the console.
      </action>
      <action issue="LOG4J2-3359" dev="pkarwasz" type="fix" due-to="Tukesh, Piotr P. Karwasz">
        Fixes the syslog appender in Log4j 1.x bridge, when used with a custom layout.
      </action>
      <action issue="LOG4J2-3359" dev="ggregory" type="fix" due-to="Rajesh, Gary Gregory">
        log4j-1.2-api 2.17.2 throws NullPointerException while removing appender with name as null.
      </action>
      <action issue="LOG4J2-2872" dev="pkarwasz" type="fix" due-to="Alla Gofman, Piotr P. Karwasz">
        Fix problem with non-uppercase custom levels.
      </action>
      <action issue="LOG4J2-3440" dev="pkarwasz" type="add">
        Add support for adding and retrieving appenders in Log4j 1.x bridge.
      </action>
      <action issue="LOG4J2-3475" dev="jjlin" type="fix" due-to="Jeremy Lin">
        Add missing message parameterization in RegexFilter.
      </action>
      <action issue="LOG4J2-3362" dev="pkarwasz" type="add">
        Add support for Jakarta Mail API in the SMTP appender.
      </action>
      <action issue="LOG4J2-3483" dev="pkarwasz" type="add">
        Add support for Apache Extras' RollingFileAppender in Log4j 1.x bridge.
      </action>
      <!-- UPDATES -->
      <action issue="LOG4J2-3428" dev="ggregory" type="fix" due-to="LF-Lin">
        Update 3rd party dependencies for 2.18.0.
      </action>
      <action issue="LOG4J2-3531" dev="pkarwasz" type="fix" due-to="Simo Nikula, Piotr P. Karwasz">
        Fix parsing error, when XInclude is disabled.
      </action>
<<<<<<< HEAD
      <action issue="LOG4J2-3537" dev="pavel_k" type="fix" due-to="Pavel_K">
        Fixes problem with wrong ANSI escape code for bright colors
=======
      <action issue="LOG4J2-3538" dev="pavel_k" type="add" due-to="Pavel_K">
        Add support for 24 colors in highlighting
>>>>>>> f7080230
      </action>      
    </release>
    <release version="2.17.2" date="2022-02-23" description="GA Release 2.17.2">
      <!-- FIXES -->
      <action issue="LOG4J2-3304" dev="rgoers" type="fix" due-to="francis-FY">
        Flag LogManager as initialized if the LoggerFactory is provided as a property.
      </action>
      <action issue="LOG4J2-3404" dev="ckozak" type="fix" due-to="Piotr P. Karwasz">
        Fix DefaultConfiguration leak in PatternLayout
      </action>
      <action issue="LOG4J2-3405" dev="rgoers" type="fix">
        Document that the Spring Boot Lookup requires the log4j-spring-boot dependency.
      </action>
      <action issue="LOG4J2-3317" dev="ckozak" type="fix">
        Fix RoutingAppender backward compatibility and disallow recursive evaluation of lookup results outside of configuration properties.
      </action>
      <action issue="LOG4J2-3333" dev="ckozak" type="fix">
        Fix ThreadContextDataInjector initialization deadlock
      </action>
      <action issue="LOG4J2-3358" dev="ckozak" type="fix">
        Fix substitutions when programmatic configuration is used
      </action>
      <action issue="LOG4J2-3345" dev="ckozak">
        log4j-jpl formats message parameters correctly using MessageFormat.
      </action>
      <action issue="LOG4J2-3215" dev="vy" due-to="quapka">
        Replace usages of "compile" with "implementation" in the Gradle docs.
      </action>
      <action issue="LOG4J2-3267" dev="rpopma" type="update">
        Change modifier of method org.apache.logging.log4j.core.tools.Generate#generate to public (was package private) to facilitate automated code generation.
      </action>
      <action issue="LOG4J2-3306" dev="rgoers" type="fix">
        OptionConverter could cause a StackOverflowError.
      </action>
      <action dev="ggregory" type="fix">
        Log4j 1.2 bridge class ConsoleAppender should extend WriterAppender and provide better compatibility with custom appenders.
      </action>
      <action dev="ggregory" type="fix">
        Log4j 1.2 bridge method NDC.inherit(Stack) should not use generics to provide source compatibility.
      </action>
      <action dev="ggregory" type="fix">
        Log4j 1.2 bridge class PatternLayout is missing constants DEFAULT_CONVERSION_PATTERN and TTCC_CONVERSION_PATTERN.
      </action>
      <action dev="ggregory" type="fix">
        Log4j 1.2 bridge class PropertyConfigurator should implement Configurator.
      </action>
      <action dev="ggregory" type="fix">
        Log4j 1.2 bridge interface Configurator doConfigure() methods should use LoggerRepository, not LoggerContext.
      </action>
      <action dev="ggregory" type="fix">
        Log4j 1.2 bridge class OptionConverter is missing selectAndConfigure() methods.
      </action>
      <action dev="ggregory" type="fix">
        Log4j 1.2 bridge class Category should implement AppenderAttachable.
      </action>
      <action dev="ggregory" type="fix">
        Log4j 1.2 bridge method Category.exists(String) should be static.
      </action>
      <action dev="ggregory" type="fix">
        Log4j 1.2 bridge methods missing in org.apache.log4j.Category: getDefaultHierarchy(), getHierarchy(), getLoggerRepository().
      </action>
      <action dev="ggregory" type="fix">
        Log4j 1.2 bridge class LogManager default constructor should be public.
      </action>
      <action dev="ggregory" type="fix">
        Log4j 1.2 bridge interface org.apache.log4j.spi.RendererSupport was in the wrong package and incomplete.
      </action>
      <action dev="ggregory" type="fix">
        Log4j 1.2 bridge interfaces missing from package org.apache.log4j.spi: ThrowableRenderer, ThrowableRendererSupport, TriggeringEventEvaluator.
      </action>
      <action dev="ggregory" type="fix">
        Log4j 1.2 bridge missing class org.apache.log4j.or.RendererMap.
      </action>
      <action dev="ggregory" type="fix" issue="LOG4J2-3281">
        Log4j 1.2 bridge PropertiesConfiguration.buildAppender not adding filters to custom appender.
      </action>
      <action dev="ggregory" type="fix" issue="LOG4J2-3316">
        Log4j 1.2 bridge should ignore case in properties file keys.
      </action>
      <action dev="ggregory" type="fix">
        Log4j 1.2 bridge adds org.apache.log4j.component.helpers.Constants.
      </action>
      <action dev="ggregory" type="fix">
        Log4j 1.2 bridge adds org.apache.log4j.helpers.LogLog.
      </action>      
      <action dev="ggregory" type="fix">
        Log4j 1.2 bridge adds org.apache.log4j.helpers.Loader.
      </action>
      <action dev="ggregory" type="fix">
        Log4j 1.2 bridge adds org.apache.log4j.spi.RootLogger.
      </action>
      <action dev="ggregory" type="fix">
        Log4j 1.2 bridge class Category is missing some protected instance variables.
      </action>
      <action dev="ggregory" type="fix">
        Log4j 1.2 bridge adds org.apache.log4j.Hierarchy.
      </action>
      <action dev="ggregory" type="fix">
        Log4j 1.2 bridge methods Category.getChainedPriority() and getEffectiveLevel() should not be final.
      </action>
      <action dev="ggregory" type="fix">
        Log4j 1.2 bridge adds org.apache.log4j.spi.NOPLoggerRepository and NOPLogger.
      </action>
      <action dev="ggregory" type="fix">
        Log4j 1.2 bridge adds org.apache.log4j.spi.DefaultRepositorySelector.
      </action>
      <action dev="ggregory" type="fix">
        Log4j 1.2 bridge implements LogManager.getCurrentLoggers() fully.
      </action>
      <action dev="ggregory" type="fix" issue="LOG4J2-3326" due-to="Benjamin Röhl, Gary Gregory">
        Log4j 1.2 bridge fixes parsing filters in properties configuration file #680.
      </action>
      <action dev="ggregory" type="fix" issue="LOG4J2-3326" due-to="Gary Gregory">
        Log4j 1.2 bridge missing OptionConverter.instantiateByKey(Properties, String, Class, Object).
      </action>
      <action dev="ggregory" type="fix" issue="LOG4J2-3326" due-to="Gary Gregory">
        Log4j 1.2 bridge class org.apache.log4j.spi.LoggingEvent missing constructors and public instance variable.
      </action>
      <action dev="ggregory" type="fix" issue="LOG4J2-3328" due-to="Gary Gregory">
        Log4j 1.2 bridge does not support system properties in log4j.xml.
      </action>
      <action dev="ggregory" type="fix" due-to="Gary Gregory">
        Log4j 1.2 bridge now logs a warning instead of throwing an NullPointerException when building a Syslog appender with a missing "SyslogHost" param.
      </action>
      <action dev="ggregory" type="fix" due-to="Gary Gregory, Piotr P. Karwasz">
        Log4j 1.2 bridge should allow property and XML attributes to start with either an upper-case or lower-case letter.
      </action>
      <action dev="ggregory" type="fix" due-to="Gary Gregory, Piotr P. Karwasz">
        Log4j 1.2 bridge uses the wrong default values for a TTCCLayout #709.
      </action>
      <action dev="ggregory" type="fix" due-to="Gary Gregory, Piotr P. Karwasz">
        Log4j 1.2 bridge throws ClassCastException when using SimpleLayout and others #708.
      </action>
      <action dev="ggregory" type="fix" due-to="Gary Gregory, Piotr P. Karwasz">
        Log4j 1.2 bridge uses the wrong file pattern for rolling file appenders #710. 
      </action>
      <action dev="ggregory" type="fix" due-to="Gary Gregory, Piotr P. Karwasz">
        Log4j 1.2 bridge throws ClassCastException when using SimpleLayout and others #708.
      </action>
      <action dev="ggregory" type="fix" due-to="Gary Gregory">
        Log4j 1.2 bridge creates a SocketAppender instead of a SyslogAppender.
      </action>
      <action dev="ggregory" type="fix" due-to="Piotr P. Karwasz">
        Log4j 1.2 bridge uses some incorrect default property values in some appenders.
      </action>
      <action dev="ggregory" type="fix" due-to="Gary Gregory">
        Log4j 1.2 bridge supports the SocketAppender.
      </action>
      <action dev="ggregory" type="fix" due-to="Gary Gregory">
        Log4j 1.2 bridge missing DefaultThrowableRenderer.
      </action>
      <action dev="ggregory" type="fix" due-to="Gary Gregory">
        Log4j 1.2 bridge missing some ThrowableInformation constructors.
      </action>
      <action dev="ggregory" type="fix" due-to="Gary Gregory">
        Log4j 1.2 bridge missing some LocationInfo constructors.
      </action>
      <action dev="ggregory" type="fix" due-to="Gary Gregory">
        Log4j 1.2 bridge missed 
      </action>
      <action dev="ggregory" type="fix" due-to="Gary Gregory">
        Log4j 1.2 bridge missed org.apache.log4j.pattern.FormattingInfo.
      </action>
      <action dev="ggregory" type="fix" due-to="Gary Gregory">
        Log4j 1.2 bridge missed org.apache.log4j.pattern.NameAbbreviator.
      </action>
      <action dev="ggregory" type="fix" due-to="Gary Gregory">
        Log4j 1.2 bridge missing UtilLoggingLevel.
      </action>
      <action dev="ggregory" type="fix" due-to="Gary Gregory">
        Log4j 1.2 bridge missing FormattingInfo.
      </action>
      <action dev="ggregory" type="fix" due-to="Gary Gregory">
        Log4j 1.2 bridge missing PatternConverter.
      </action>
      <action dev="ggregory" type="fix" due-to="Gary Gregory">
        Log4j 1.2 bridge missing PatternParser.
      </action>
      <action dev="ggregory" type="fix" due-to="Piotr P. Karwasz, Gary Gregory">
        Log4j 1.2 bridge issues with filters #753.
      </action>
      <action dev="ggregory" type="fix" due-to="Gary Gregory">
        Log4j 1.2 bridge implements most of DOMConfigurator.
      </action>
      <action dev="ggregory" type="fix">
        JndiManager reverts to 2.17.0 behavior: Read the system property for each call.
      </action>
      <action dev="ggregory" type="fix" issue="LOG4J2-3330" due-to="Mircea Lemnaru, Gary Gregory">
        Configurator.setLevel not fetching the correct LoggerContext.
      </action>
      <action dev="ggregory" type="fix">
        Fix DTD error: Add missing ELEMENT for Marker.
      </action>
      <action dev="ggregory" type="fix" due-to="Gary Gregory, Piotr P. Karwasz">
        Fix log4j-jakarta-web service file #723.
      </action>
      <action issue="LOG4J2-3392" dev="ggregory" type="fix" due-to="Gary Gregory, Omer U">
        AppenderLoggingException logging any exception to a MongoDB Appender.
      </action>
      <action issue="LOG4J2-3392" dev="ggregory" type="fix" due-to="Gary Gregory">
        Possible NullPointerException in MongoDb4DocumentObject, MongoDbDocumentObject, DefaultNoSqlObject.
      </action>
      <action dev="ggregory" type="fix" due-to="Gary Gregory">
        Trim whitespace before parsing a String into an Integer.
      </action>
      <action issue="LOG4J2-3410" dev="ggregory" type="fix" due-to="Barry Sham, Gary Gregory">
        Log4j 1.2 bridge throws a ClassCastException when logging a Map with non-String keys.
      </action>
      <action issue="LOG4J2-3407" dev="ggregory" type="fix" due-to="Kenny MacLeod">
        Log4j 1.2 bridge Check for non-existent appender when parsing properties #761.
      </action>
      <action issue="LOG4J2-3407" dev="ggregory" type="fix" due-to="Piotr P. Karwasz">
        Log4j 1.2 bridge supports global threshold #764.
      </action>
      <!-- ADD -->
      <action issue="LOG4J2-3297" dev="rgoers" type="add">
        Limit loading of configuration via a url to https by default.
      </action>
      <action issue="LOG4J2-2486" dev="rgoers" type="add">
        Require log4j2.Script.enableLanguages to be specified to enable scripting for specific languages.
      </action>
      <action issue="LOG4J2-3303" dev="vy" type="add" due-to="ramananravi">
        Add TB support to FileSize.
      </action>
      <action issue="LOG4J2-3282" dev="ckozak" type="add" due-to="Michael Vorburger">
        Add the log4j-to-jul JDK Logging Bridge
      </action>
      <action dev="ggregory" type="add">
        Add org.apache.logging.log4j.core.appender.AsyncAppender.getAppenders() to more easily port from org.apache.log4j.AsyncAppender.getAllAppenders(). 
      </action>
      <action type="add" dev="ggregory" due-to="Gary Gregory">
        Add Configurator.setLevel(Logger, Level), setLevel(String, String), and setLevel(Class, Level).
      </action>
      <action type="add" dev="rgoers" issue="LOG4J2-3341">
        Add shorthand syntax for properties configuration format for specifying a logger level and appender refs.
      </action>
      <action issue="LOG4J2-3391" type="add" dev="ggregory" due-to="Gary Gregory">
        Add optional additional fields to NoSQLAppender.
      </action>
      <!-- UPDATES -->
      <action issue="LOG4J2-3368" dev="vy" type="udpate">
        Bump Tomcat from 8.5.20 to 10.0.14 in log4j-appserver along with some dependency clean-up.
      </action>
      <action dev="ggregory" type="udpate" due-to="Dependabot">
        Bump mongodb3.version from 3.12.4 to 3.12.10 #605.
      </action>
      <action dev="ggregory" type="udpate" due-to="Dependabot">
        Bump awaitility from 4.0.3 to 4.1.1 #663.
      </action>
      <action dev="ggregory" type="udpate" due-to="Gary Gregory">
        Bump Mockito from 3.11.2 to 4.2.0.
      </action>
      <action dev="ggregory" type="udpate" due-to="Gary Gregory">
        Bump Jackson from 2.12.4 to 2.13.1.
      </action>
      <action dev="ggregory" type="udpate" due-to="Gary Gregory">
        Bump org.junit.jupiter:junit-* from 5.7.2 to 5.8.2.
      </action>
      <action dev="ggregory" type="udpate" due-to="Gary Gregory">
        Bump org.springframework:spring-* from 5.3.13 to 5.3.15.
      </action>
      <action dev="ggregory" type="udpate" due-to="Gary Gregory">
        Bump de.flapdoodle.embed:de.flapdoodle.embed.mongo from 3.0.0 to 3.4.1. Update tests for binary incompatibilities in APIs.
      </action>
      <action dev="ggregory" type="udpate" due-to="Gary Gregory">
        Bump org.fusesource.jansi:jansi from 2.3.4 to 2.4.0.
      </action>
      <action dev="ggregory" type="udpate" due-to="Gary Gregory">
        Bump net.javacrumbs.json-unit:json-unit from 2.27.0 to 2.28.0.
      </action>
      <action dev="ggregory" type="udpate" due-to="Gary Gregory">
        Bump org.assertj:assertj-core from 3.20.2 to 3.22.0.
      </action>
      <action dev="ggregory" type="udpate" due-to="Gary Gregory">
        Bump org.xmlunit:xmlunit-* from 2.8.3 to 2.8.4.
      </action>
      <action dev="ggregory" type="udpate" due-to="Gary Gregory">
        Bump org.codehaus.groovy:groovy-* from 3.0.8 to 3.0.9.
      </action>
      <action dev="ggregory" type="udpate" due-to="Gary Gregory">
        Bump org.mongodb:bson from 4.2.2 to 4.5.0.
      </action>
      <action dev="ggregory" type="udpate" due-to="Gary Gregory">
        Bump org.mongodb:mongodb-driver-sync from 4.2.2 to 4.5.0.
      </action>
      <action dev="ggregory" type="udpate" due-to="Gary Gregory">
        Bump Woodstox 6.2.6 to 6.2.8.
      </action>
      <action dev="ggregory" type="udpate" due-to="Gary Gregory">
        Bump maven-compiler-plugin from 3.8.1 to 3.9.0.
      </action>
      <action dev="ggregory" type="udpate" due-to="Gary Gregory">
        Bump org.eclipse.persistence:org.eclipse.persistence.jpa from 2.7.9 to 2.7.10.
      </action>
      <action dev="ggregory" type="udpate" due-to="Gary Gregory">
        Bump org.junit-pioneer:junit-pioneer from 1.5.0 to 1.6.1.
      </action>
      <action dev="ggregory" type="udpate" due-to="Gary Gregory">
        Bump org.apache.activemq:activemq-broker from 5.16.3 to 5.16.4.
      </action>
      <action dev="ggregory" type="udpate" due-to="Gary Gregory">
        Bump org.jacoco:jacoco-maven-plugin from 0.8.6 to 0.8.7.
      </action>
      <action dev="ggregory" type="udpate" due-to="Gary Gregory">
        Bump org.apache.maven.plugins:maven-javadoc-plugin from 3.3.1 to 3.3.2.
      </action>
	</release>
    <release version="2.17.1" date="2021-12-27" description="GA Release 2.17.1">
      <!-- FIXES -->
      <action issue="LOG4J2-3293" dev="ggregory" type="fix">
        JdbcAppender now uses JndiManager to access JNDI resources. JNDI is only enabled when system property
        log4j2.enableJndiJdbc is set to true.
      </action>
      <action issue="LOG4J2-3290" dev="rogers" type="fix">
        Remove unused method.
      </action>
      <action issue="LOG4J2-3292" dev="ckozak" type="fix">
        ExtendedLoggerWrapper.logMessage no longer double-logs when location is requested.
      </action>
      <action issue="LOG4J2-3289" dev="ckozak" type="fix">
        log4j-to-slf4j no longer re-interpolates formatted message contents.
      </action>
      <action issue="LOG4J2-3204" dev="vy" type="fix" due-to="Francis-FY">
        Correct SpringLookup package name in Interpolator.
      </action>
      <action issue="LOG4J2-3284" dev="ckozak" type="fix" due-to="Michael Vorburger">
        log4j-to-slf4j takes the provided MessageFactory into account
      </action>
      <action issue="LOG4J2-3264" dev="ckozak" type="fix" due-to="Yanming Zhou">
        Fix MapLookup to lookup MapMessage before DefaultMap
      </action>
      <action issue="LOG4J2-3274" dev="rgoers" type="fix" due-to="Faisal Khan Thayub Khan">
        Buffered I/O checked had inverted logic in RollingFileAppenderBuidler.
      </action>
      <action dev="ggregory" type="fix">
        Fix NPE when input is null in StrSubstitutor.replace(String, Properties).
      </action>
      <action issue="LOG4J2-3270" dev="ckozak" type="fix">
        Lookups with no prefix only read values from the configuration properties as expected.
      </action>
      <action issue="LOG4J2-3256" dev="ggregory" type="fix" due-to="Lee Dongjin">
        Reduce ignored package scope of KafkaAppender.
      </action>
    </release>
    <release version="2.17.0" date="2021-12-17" description="GA Release 2.17.0">
      <action issue="LOG4J2-3230" dev="ckozak" type="fix">
        Fix string substitution recursion.
      </action>
      <action issue="LOG4J2-3242" dev="rgoers" type="fix">
        Limit JNDI to the java protocol only. JNDI will remain disabled by default. Rename JNDI enablement property from
        'log4j2.enableJndi' to 'log4j2.enableJndiLookup', 'log4j2.enableJndiJms', and 'log4j2.enableJndiContextSelector'.
      </action>
      <action issue="LOG4J2-3241" dev="rgoers" type="fix">
        Do not declare log4j-api-java9 and log4j-core-java9 as dependencies as it causes problems with the
        Maven enforcer plugin.
      </action>
      <action issue="LOG4J2-3247" dev="ggregory" type="fix">
        PropertiesConfiguration.parseAppenderFilters NPE when parsing properties file filters.
      </action>
      <action issue="LOG4J2-3249" dev="ggregory" type="fix">
        Log4j 1.2 bridge for Syslog Appender defaults to port 512 instead of 514.
      </action>
      <action issue="LOG4J2-3237" dev="ggregory" type="fix">
        Log4j 1.2 bridge API hard codes the Syslog protocol to TCP.
      </action>
    </release>
    <release version="2.16.0" date="2021-12-13" description="GA Release 2.16.0">
      <!-- FIXES -->
      <action issue="LOG4J2-3208" dev="rgoers" type="fix">
        Disable JNDI by default. Require log4j2.enableJndi to be set to true to allow JNDI.
      </action>
      <action issue="LOG4J2-3211" dev="rgoers" type="fix">
        Completely remove support for Message Lookups.
      </action>
    </release>
    <release version="2.15.0" date="2021-12-06" description="GA Release 2.15.0">
      <!-- ADDS -->
      <action issue="LOG4J2-3198" dev="ckozak" type="add">
        Pattern layout no longer enables lookups within message text by default for cleaner API boundaries and reduced
        formatting overhead. The old 'log4j2.formatMsgNoLookups' which enabled this behavior has been removed as well
        as the 'nolookups' message pattern converter option. The old behavior can be enabled on a per-pattern basis
        using '%m{lookups}'.
      </action>
      <action issue="LOG4J2-3194" dev="rgoers" type="add" due-to="markuss">
        Allow fractional attributes for size attribute of SizeBsaedTriggeringPolicy.
      </action>
      <action issue="LOG4J2-2978" dev="rgoers" type="add" due-to="Michael Seele">
        Add support for Jakarta EE 9 (Tomcat 10 / Jetty 11)
      </action>
      <action issue="LOG4J2-3189" dev="ckozak" type="add">
        Improve NameAbbreviator worst-case performance.
      </action>
      <action issue="LOG4J2-3170" dev="vy" type="add" due-to="Gareth Smith">
        Make CRLF/HTML encoding run in O(n) worst-case time, rather than O(n^2).
      </action>
      <action issue="LOG4J2-3133" dev="ckozak" type="add">
        Add missing slf4j-api singleton accessors to log4j-slf4j-impl (1.7) StaticMarkerBinder and StaticMDCBinder.
        This doesn't impact behavior or correctness, but avoids throwing and catching NoSuchMethodErrors when slf4j
        is initialized and avoids linkage linting warnings.
      </action>
      <action issue="LOG4J2-2885" dev="vy" type="add" due-to="Markus Spann">
        Add support for US-style date patterns and micro/nano seconds to FixedDateTime.
      </action>
      <action issue="LOG4J2-3116" dev="rgupta" type="add">
        Add JsonTemplateLayout for Google Cloud Platform structured logging layout.
      </action>
      <action issue="LOG4J2-3067" dev="vy" type="add">
        Add CounterResolver to JsonTemplateLayout.
      </action>
      <action issue="LOG4J2-3074" dev="vy" type="add">
        Add replacement parameter to ReadOnlyStringMapResolver.
      </action>
      <action issue="LOG4J2-3051" dev="vy" type="add">
        Add CaseConverterResolver to JsonTemplateLayout.
      </action>
      <action issue="LOG4J2-3064" dev="rgoers" type="add">
        Add Arbiters and SpringProfile plugin.
      </action>
      <action issue="LOG4J2-3056" dev="vy" type="add" due-to="Marcono1234">
        Refactor MD5 usage for sharing sensitive information.
      </action>
      <action issue="LOG4J2-3004" dev="vy" type="add">
        Add plugin support to JsonTemplateLayout.
      </action>
      <action issue="LOG4J2-3050" dev="rgoers" type="add">
        Allow AdditionalFields to be ignored if their value is null or a zero-length String.
      </action>
      <action issue="LOG4J2-3049" dev="rgoers" type="add">
        Allow MapMessage and ThreadContext attributes to be prefixed.
      </action>
      <action issue="LOG4J2=3048" dev="rgoers" type="add">
        Add improved MapMessge support to GelfLayout.
      </action>
      <action issue="LOG4J2-3044" dev="rgoers" type="add">
        Add RepeatPatternConverter.
      </action>
      <action issue="LOG4J2-2940" dev="ckozak" type="add">
        Context selectors are aware of their dependence upon the callers ClassLoader, allowing
        basic context selectors to avoid the unnecessary overhead of walking the stack to
        determine the caller's ClassLoader.
      </action>
      <action issue="LOG4J2-2940" dev="ckozak" type="add">
        Add BasicAsyncLoggerContextSelector equivalent to AsyncLoggerContextSelector for
        applications with a single LoggerContext. This selector avoids classloader lookup
        overhead incurred by the existing AsyncLoggerContextSelector.
      </action>
      <action issue="LOG4J2-3041" dev="rgoers" type="add">
        Allow a PatternSelector to be specified on GelfLayout.
      </action>
      <action issue="LOG4J2-3141" dev="ckozak" type="add">
        Avoid ThreadLocal overhead in RandomAccessFileAppender, RollingRandomAccessFileManager,
        and MemoryMappedFileManager due to the unused setEndOfBatch and isEndOfBatch methods.
        The methods on LogEvent are preferred.
      </action>
      <action issue="LOG4J2-3144" dev="ckozak" type="add">
        Prefer string.getBytes(Charset) over string.getBytes(String)
	based on performance improvements in modern Java releases.
      </action>
      <action issue="LOG4J2-3171" dev="ckozak" type="add">
        Improve PatternLayout performance by reducing unnecessary indirection and branching.
      </action>
      <!-- FIXES -->
      <action issue="LOG4J2-3166" dev="rgoers">
        Fix Log Event Level vs Logger Config Level table.
      </action>
      <action issue="LOG4J2-2540" dev="rgoers">
        Minor documentation correctsion regarding log levels.
      </action>
      <action issue="LOG4J2-2541" dev="rgoers" due-to="Gerold Broser">
        Minor documentation corrections in the configuration section.
      </action>
      <action issue="LOG4J2-2553" dev="rgoers">
        Correct documentation for SyslogAppender when using TLS.
      </action>
      <action issue="LOG4J2-1798" dev="rgoers" due-to="Viacheslav Zhivaev">
        Handle interrupted exceptions that occur during rollover.
      </action>
      <action issue="LOG4J2-2951" dev="rgoers">
        Log4j 1.x properties were not being substituted.
      </action>
      <action issue="LOG4J2-3201" dev="rgoers" type="fix">
        Limit the protocols JNDI can use by default. Limit the servers and classes that can be accessed via LDAP.
      </action>
      <action issue="LOG4J2-3114" dev="rgoers" type="fix" due-to="Barnabas Bodnar">
        Enable immediate flush on RollingFileAppender when buffered i/o is not enabled.
      </action>
      <action issue="LOG4J2-3168" dev="rgoers" type="fix" due-to="Benjamin Wöster">
       Fix bug when file names contain regex characters.
      </action>
      <action issue="LOG4J2-3110" dev="rgoers" type="fix" due-to="Arturo Bernal">
        Fix the number of {}-placeholders in the string literal argument does not match the number of other arguments
        to the logging call.
      </action>
      <action issue="LOG4J2-3060" dev="vy" type="fix" due-to=" Nikita Mikhailov">
        Fix thread-safety issues in DefaultErrorHandler.
      </action>
      <action issue="LOG4J2-3185" dev="vy" type="fix" due-to="mzbonnt">
        Fix thread-safety issues in DefaultErrorHandler.
      </action>
      <action issue="LOG4J2-3183" dev="vy" type="fix">
        Avoid using MutableInstant of the event as a cache key in JsonTemplateLayout.
      </action>
      <action issue="LOG4J2-2829" dev="vy" type="fix">
        SocketAppender should propagate failures when reconnection fails.
      </action>
      <action issue="LOG4J2-3172" dev="vy" type="fix" due-to="Barry Fleming">
        Buffer immutable log events in the SmtpManager.
      </action>
      <action issue="LOG4J2-3175" dev="vy" type="fix" due-to="wuqian0808">
        Avoid KafkaManager override when topics differ.
      </action>
      <action issue="LOG4J2-3160" dev="vy" type="fix" due-to="Lars Bohl">
        Fix documentation on how to toggle log4j2.debug system property.
      </action>
      <action issue="LOG4J2-3159" dev="ckozak" type="fix">
        Fixed an unlikely race condition in Log4jMarker.getParents() volatile access.
      </action>
      <action issue="LOG4J2-3153" dev="ckozak" type="fix">
        DatePatternConverter performance is not impacted by microsecond-precision clocks when such precision isn't
        required.
      </action>
      <action issue="LOG4J2-2808" dev="ckozak" type="fix" due-to="Asapha Halifa">
        LoggerContext skips resolving localhost when hostName is configured.
      </action>
      <action issue="LOG4J2-3150" dev="ckozak" type="fix">
        RandomAccessFile appender uses the correct default buffer size of 256 kB
        rather than the default appender buffer size of 8 kB.
      </action>
      <action issue="LOG4J2-3142" dev="ckozak" type="fix" due-to="John Meikle">
        log4j-1.2-api implements LogEventAdapter.getTimestamp() based on the original event timestamp
        instead of returning zero.
      </action>
      <action issue="LOG4J2-3083" dev="ckozak" type="fix">
        log4j-slf4j-impl and log4j-slf4j18-impl correctly detect the calling class using both LoggerFactory.getLogger
        methods as well as LoggerFactory.getILoggerFactory().getLogger.
      </action>
      <action issue="LOG4J2-2816" dev="vy" type="fix" due-to="Jacob Shields">
        Handle Disruptor event translation exceptions.
      </action>
      <action issue="LOG4J2-3121" dev="ggregory" type="fix" due-to="Markus Spann">
          log4j2 config modified at run-time may trigger incomplete MBean re-initialization due to InstanceAlreadyExistsException.
      </action>
      <action issue="LOG4J2-3107" dev="vy" type="fix" due-to="Markus Spann">
        SmtpManager.createManagerName ignores port.
      </action>
      <action issue="LOG4J2-3080" dev="vy" type="fix">
        Use SimpleMessage in Log4j 1 Category whenever possible.
      </action>
      <action issue="LOG4J2-3102" dev="ckozak" type="fix">
        Fix a regression in 2.14.1 which allowed the AsyncAppender background thread to keep the JVM alive because
        the daemon flag was not set.
      </action>
      <action issue="LOG4J2-3103" dev="ckozak" type="fix" due-to="Mike Glazer">
        Fix race condition which can result in ConcurrentModificationException on context.stop.
      </action>
      <action issue="LOG4J2-3092" dev="vy" type="fix" due-to="xmh51">
        Fix JsonWriter memory leaks due to retained excessive buffer growth.
      </action>
      <action issue="LOG4J2-3089" dev="vy" type="fix" due-to="Tim Perry">
        Fix sporadic JsonTemplateLayoutNullEventDelimiterTest failures on Windows.
      </action>
      <action issue="LOG4J2-3075" dev="vy" type="fix">
        Fix formatting of nanoseconds in JsonTemplateLayout.
      </action>
      <action issue="LOG4J2-3087" dev="vy" type="fix" due-to="Anton Klarén">
        Fix race in JsonTemplateLayout where a timestamp could end up unquoted.
      </action>
      <action issue="LOG4J2-3070" dev="vy" type="fix" due-to="Romain Manni-Bucau">
        Ensure EncodingPatternConverter#handlesThrowable is implemented.
      </action>
      <action issue="LOG4J2-3054" dev="ckozak" type="fix">
        BasicContextSelector hasContext and shutdown take the default context into account
      </action>
      <action issue="LOG4J2-2940" dev="ckozak" type="fix">
        Slf4j implementations walk the stack at most once rather than twice to determine the caller's class loader.
      </action>
      <action issue="LOG4J2-2965" dev="ckozak" type="fix">
        Fixed a deadlock between the AsyncLoggerContextSelector and java.util.logging.LogManager by updating Disruptor to 3.4.4.
      </action>
      <action issue="LOG4J2-3095" dev="ggregory" type="fix" due-to="Kenny MacLeod, Gary Gregory">
        Category.setLevel should accept null value.
      </action>
      <action issue="LOG4J2-3174" dev="vy" type="fix" due-to="romainmoreau">
        Wrong subject on mail when it depends on the LogEvent
      </action>
      <!-- UPDATES -->
      <action dev="rgoers" issue="" type="update">
        Update Spring framework to 5.3.13, Spring Boot to 2.5.7, and Spring Cloud to 2020.0.4.
      </action>
      <action issue="LOG4J2-2025" dev="rgoers" type="update">
        Provide support for overriding the Tomcat Log class in Tomcat 8.5+.
      </action>
      <action dev="ggregory" issue="" type="update">
        Updated dependencies.

        - com.fasterxml.jackson.core:jackson-annotations ................. 2.12.2 -> 2.12.4
        - com.fasterxml.jackson.core:jackson-core ........................ 2.12.2 -> 2.12.4
        - com.fasterxml.jackson.core:jackson-databind .................... 2.12.2 -> 2.12.4
        - com.fasterxml.jackson.dataformat:jackson-dataformat-xml ........ 2.12.2 -> 2.12.4
        - com.fasterxml.jackson.dataformat:jackson-dataformat-yaml ....... 2.12.2 -> 2.12.4
        - com.fasterxml.jackson.module:jackson-module-jaxb-annotations ... 2.12.2 -> 2.12.4
        - com.fasterxml.woodstox:woodstox-core ........................... 6.2.4 -> 6.2.6
        - commons-io:commons-io .......................................... 2.8.0 -> 2.11.0
        - net.javacrumbs.json-unit:json-unit ............................. 2.24.0 -> 2.25.0
        - net.javacrumbs.json-unit:json-unit ............................. 2.25.0 -> 2.27.0
        - org.apache.activemq:activemq-broker ............................ 5.16.1 -> 5.16.2
        - org.apache.activemq:activemq-broker ............................ 5.16.2 -> 5.16.3
        - org.apache.commons:commons-compress ............................ 1.20 -> 1.21
        - org.apache.commons:commons-csv ................................. 1.8 -> 1.9.0
        - org.apache.commons:commons-dbcp2 ............................... 2.8.0 -> 2.9.0
        - org.apache.commons:commons-pool2 ............................... 2.9.0 -> 2.11.1
        - org.apache.maven.plugins:maven-failsafe-plugin ................. 2.22.2 -> 3.0.0-M5
        - org.apache.maven.plugins:maven-surefire-plugin ................. 2.22.2 -> 3.0.0-M5
        - org.apache.rat:apache-rat-plugin ............................... 0.12 -> 0.13
        - org.assertj:assertj-core ....................................... 3.19.0 -> 3.20.2
        - org.codehaus.groovy:groovy-dateutil ............................ 3.0.7 -> 3.0.8
        - org.codehaus.groovy:groovy-jsr223 .............................. 3.0.7 -> 3.0.8
        - org.codehaus.plexus:plexus-utils ............................... 3.3.0 -> 3.4.0
        - org.eclipse.persistence:javax.persistence ...................... 2.1.1 -> 2.2.1
        - org.eclipse.persistence:org.eclipse.persistence.jpa ............ 2.6.5 -> 2.6.9
        - org.eclipse.persistence:org.eclipse.persistence.jpa ............ 2.7.8 -> 2.7.9
        - org.fusesource.jansi ........................................... 2.3.2 -> 2.3.4
        - org.fusesource.jansi:jansi ..................................... 2.3.1 -> 2.3.2
        - org.hsqldb:hsqldb .............................................. 2.5.1 -> 2.5.2
        - org.junit.jupiter:junit-jupiter-engine ......................... 5.7.1 -> 5.7.2
        - org.junit.jupiter:junit-jupiter-migrationsupport ............... 5.7.1 -> 5.7.2
        - org.junit.jupiter:junit-jupiter-params ......................... 5.7.1 -> 5.7.2
        - org.junit.vintage:junit-vintage-engine ......................... 5.7.1 -> 5.7.2
        - org.liquibase:liquibase-core ................................... 3.5.3 -> 3.5.5
        - org.mockito:mockito-core ....................................... 3.8.0 -> 3.11.2
        - org.mockito:mockito-junit-jupiter .............................. 3.8.0 -> 3.11.2
        - org.springframework:spring-aop ................................. 5.3.3 -> 5.3.9
        - org.springframework:spring-beans ............................... 5.3.3 -> 5.3.9
        - org.springframework:spring-context ............................. 5.3.3 -> 5.3.9
        - org.springframework:spring-context-support ..................... 5.3.3 -> 5.3.9
        - org.springframework:spring-core ................................ 5.3.3 -> 5.3.9
        - org.springframework:spring-expression .......................... 5.3.3 -> 5.3.9
        - org.springframework:spring-oxm ................................. 5.3.3 -> 5.3.9
        - org.springframework:spring-test ................................ 5.3.3 -> 5.3.9
        - org.springframework:spring-web ................................. 5.3.3 -> 5.3.9
        - org.springframework:spring-webmvc .............................. 5.3.3 -> 5.3.9
        - org.tukaani:xz ................................................. 1.8 -> 1.9
      </action>
    </release>
    <release version="2.14.1" date="2021-03-06" description="GA Release 2.14.1">
      <!-- FIXES -->
      <action issue="LOG4J2-3033" dev="rgoers" type="fix">
        Add log method with no parameters - i.e. it has an empty message.
      </action>
      <action issue="LOG4J2-2947" dev="rgoers" type="fix">
        Document that LogBuilder default methods do nothing.
      </action>
      <action issue="LOG4J2-2948" dev="vy" type="fix">
        Replace HashSet with IdentityHashMap in ParameterFormatter to detect cycles.
      </action>
      <action issue="LOG4J2-3028" dev="ckozak" type="fix" due-to="Jakub Kozlowski">
        OutputStreamManager.flushBuffer always resets the buffer, previously the buffer was not reset after an exception.
      </action>
      <action issue="LOG4J2-2981" dev="rgoers" type="fix">
        OnStartupTriggeringPolicy would fail to cause the file to roll over with DirectWriteTriggeringPolicy
        unless minSize was set to 0.
      </action>
      <action issue="LOG4J2-2990" dev="rgoers" type="fix" due-to="Diogo Monteiro">
        Reduce garbage by using putAll when copying the ThreadContext for SLF4J.
      </action>
      <action issue="LOG4J2-3006" dev="rgoers" type="fix">
        Directly create a thread instead of using the common ForkJoin pool when initializing ThreadContextDataInjector"
      </action>
      <action issue="LOG4J2-2624" dev="mattsicker" type="fix" due-to="Tim Perry">
        Allow auto-shutdown of log4j in log4j-web to be turned off and provide a
        ServletContextListener "Log4jShutdownOnContextDestroyedListener" to stop log4j.
        Register the listener at the top of web.xml to ensure the shutdown happens last.
      </action>
      <action issue="LOG4J2-1606" dev="mattsicker" type="fix" due-to="Tim Perry">
        Allow auto-shutdown of log4j in log4j-web to be turned off and provide a
        ServletContextListener "Log4jShutdownOnContextDestroyedListener" to stop log4j.
        Register the listener at the top of web.xml to ensure the shutdown happens last.
      </action>
      <action issue="LOG4J2-2998" dev="vy" type="fix">
        Fix truncation of excessive strings ending with a high surrogate in JsonWriter.
      </action>
      <action issue="LOG4J2-2977" dev="vy" due-to="Ron Grabowski">
        Replace outdated PatternLayout.createLayout() calls in docs with createDefaultLayout().
      </action>
      <action issue="LOG4J2-2973" dev="vy" type="fix" due-to="Fabio Ricchiuti">
        Rename EventTemplateAdditionalField#type (conflicting with properties file parser) to "format".
      </action>
      <action issue="LOG4J2-2972" dev="vy" type="fix">
        Refactor AsyncAppender and AppenderControl for handling of Throwables.
      </action>
      <action issue="LOG4J2-2985" dev="vy" type="fix">
        Add eventTemplateRootObjectKey parameter to JsonTemplateLayout.
      </action>
      <action issue="LOG4J2-2974" dev="rgoers" type="fix">
        Log4j would fail to initialize in Java 8 with log4j-spring-boot.
      </action>
      <action issue="LOG4J2-2964" dev="vy" type="fix" due-to="Valery Yatsynovich">
        Merge packages from several Configurations in Composite Configuration.
      </action>
      <action issue="LOG4J2-2961" dev="vy" type="fix">
        Fix reading of JsonTemplateLayout event additional fields from config.
      </action>
      <action issue="LOG4J2-2916" dev="vy" type="fix" due-to="wuqian0808">
        Avoid redundant Kafka producer instantiation causing thread leaks.
      </action>
      <action issue="LOG4J2-2967" dev="ckozak" type="fix">
        Fix JsonTemplateLayout index based parameter resolution when messages contain too few parameters.
      </action>
      <action issue="LOG4J2-2976" dev="ckozak" type="fix">
        JdbcAppender composes an incorrect INSERT statement without a ColumnMapping element.
      </action>
      <action issue="LOG4J2-3014" dev="ggregory" type="fix" due-to="Lee Breisacher, Gary Gregory">
        Log4j1ConfigurationConverter on Windows produces "&#xd;" at end of every line.
      </action>
      <action issue="LOG4J2-3131" dev="ggregory" type="fix" due-to="Adam Long, Gary Gregory">
        Attempting to call getExtendedStackTraceAsString() after deserializing JSON LogEvent results in a NPE.
      </action>
      <action issue="LOG4J2-3131" dev="ggregory" type="fix" due-to="Gary Gregory">
        NoGcLayout allocates empty bytes arrays for its header and footer.
      </action>
      <!-- ADDS -->
      <action issue="LOG4J2-2962" dev="vy" type="add">
        Enrich "map" resolver by unifying its backend with "mdc" resolver.
      </action>
      <action issue="LOG4J2-2999" dev="vy" type="add">
        Replace JsonTemplateLayout resolver configurations table in docs with sections.
      </action>
      <action issue="LOG4J2-2993" dev="vy" type="add">
        Support stack trace truncation in JsonTemplateLayout.
      </action>
      <!-- UPDATES -->
      <action issue="LOG4J2-2923" dev="rgoers" type="update">
        Add Rollover Listener to aid in unit test validation.
      </action>
      <action issue="LOG4J2-2893" dev="rgoers" type="update">
        Allow reconfiguration when Log4j 1 configuration files are updated.
      </action>
      <action dev="rgoers" type="update">
        Update Spring dependencies to 5.3.2, Spring Boot to 2.3.6, and Spring Cloud to Hoxton.SR9
      </action>
      <action dev="ggregory" type="update">
        Update org.fusesource.jansi:jansi 1.17.1 -> 2.0.1.
      </action>
      <action dev="ggregory" type="update">
        Update commons-codec:commons-codec 1.14 -> 1.15.
      </action>
      <action dev="ggregory" type="update">
        Update org.apache.commons:commons-lang3 3.10 -> 3.11.
      </action>
      <action dev="ggregory" type="update">
        Update org.apache.commons:commons-pool2 2.8.1 -> 2.9.0.
      </action>
      <action dev="ggregory" type="update">
        Update org.apache.commons:commons-dbcp2 2.4.0 -> 2.8.0.
      </action>
      <action dev="ggregory" type="update">
        Update commons-io:commons-io 2.7 -> 2.8.0.
      </action>
      <action dev="ggregory" type="update">
        Update org.codehaus.groovy:* 3.0.5 -> 3.0.6.
      </action>
      <action dev="ggregory" type="update">
        Update com.fasterxml.jackson.*:* 2.11.2 - 2.11.3.
      </action>
      <action dev="ggregory" type="update">
        Update org.springframework:* 5.2.8.RELEASE -> 5.3.1.
      </action>
      <action dev="ggregory" type="update">
        Update junit:junit 4.13 -> 4.13.1.
      </action>
      <action dev="ggregory" type="update">
        Update org.xmlunit:* 2.7.0 -> 2.8.0.
      </action>
      <action dev="ggregory" type="update">
        Update org.assertj:assertj-core 3.14.0 -> 3.18.1.
      </action>
      <action dev="ggregory" type="update">
        Update org.awaitility:awaitility 4.0.2 -> 4.0.3.
      </action>
      <action dev="ggregory" type="update">
        Update org.codehaus.plexus:plexus-utils 3.2.0 -> 3.3.0.
      </action>
      <action dev="ggregory" type="update">
        Update MongoDB 3 plugin: org.mongodb:mongodb-driver 3.12.6 -> 3.12.7.
      </action>
      <action dev="ggregory" type="update">
        Update MongoDB 4 plugin: org.mongodb:* 4.1.0 -> 4.1.1.
      </action>
      <action dev="ggregory" type="update">
        Update org.eclipse.tycho:org.eclipse.osgi 3.12.1.v20170821-1548 -> 3.13.0.v20180226-1711.
      </action>
      <action dev="ggregory" type="update">
        Update de.flapdoodle.embed:de.flapdoodle.embed.mongo 2.2.0 -> 3.0.0.
      </action>
      <action dev="ggregory" type="update">
        Update net.javacrumbs.json-unit:json-unit 1.31.1 -> 2.22.0.
      </action>
      <action dev="ggregory" type="update">
        Update Mockito 3.6.0 -> 3.7.0.
      </action>
      <action dev="ggregory" type="update">
        Update XML Unit 2.8.0 -> 2.8.2.
      </action>
      <action dev="ggregory" type="update">
        Update JSON Unit 2.21.0 -> 2.22.0.
      </action>
      <action dev="ggregory" type="update">
        Update JaCoCo 0.8.3 -> 0.8.6.
      </action>
      <action dev="ggregory" type="update">
        Update org.apache.activemq:* 5.16.0 -> 5.16.1.
      </action>
      <action dev="ggregory" type="update">
        Update org.mockito:mockito-* 3.7.0 -> 3.7.7.
      </action>
      <action dev="ggregory" type="update">
        Update org.springframework:* 5.3.2 -> 5.3.3.
      </action>
      <action dev="ggregory" type="update">
        Update mongodb4.version 4.1.1 -> 4.2.0.
      </action>
      <action dev="ggregory" type="update">
        Update org.fusesource.jansi:jansi 1.18 -> 2.2.0.
      </action>
      <action dev="ggregory" type="update">
        Update org.assertj:assertj-core 3.18.1 -> 3.19.0.
      </action>
      <action dev="ggregory" type="update">
        Update net.javacrumbs.json-unit:json-unit 2.22.0 -> 2.23.0.
      </action>
      <action dev="ggregory" type="update">
        Update Woodstox 5.0.3 -> 6.2.3 to match Jackson 2.12.1.
      </action>
      <action dev="ggregory" type="update">
        Update org.apache.activemq:* 5.16.0 -> 5.16.1.
      </action>
      <action dev="ggregory" type="update">
        Update org.mockito:mockito-* 3.7.0 -> 3.7.7.
      </action>
      <action dev="ggregory" type="update">
        Update org.springframework:* 5.3.2 -> 5.3.3.
      </action>
      <action dev="ggregory" type="update">
        Update mongodb4.version 4.1.1 -> 4.2.0.
      </action>
      <action dev="ggregory" type="update">
        Update org.fusesource.jansi:jansi 1.18 -> 2.3.1.
      </action>
      <action dev="ggregory" type="update">
        Update org.assertj:assertj-core 3.18.1 -> 3.19.0.
      </action>
      <action dev="ggregory" type="update">
        Update net.javacrumbs.json-unit:json-unit 2.22.0 -> 2.23.0.
      </action>
      <action dev="ggregory" type="update">
        Update net.javacrumbs.json-unit:json-unit 2.22.0 -> 2.23.0.
      </action>
      <action dev="ggregory" type="update">
        - com.fasterxml.jackson.core:jackson-annotations ................. 2.12.1 -> 2.12.2
        - com.fasterxml.jackson.core:jackson-core ........................ 2.12.1 -> 2.12.2
        - com.fasterxml.jackson.core:jackson-databind .................... 2.12.1 -> 2.12.2
        - com.fasterxml.jackson.dataformat:jackson-dataformat-xml ........ 2.12.1 -> 2.12.2
        - com.fasterxml.jackson.dataformat:jackson-dataformat-yaml ....... 2.12.1 -> 2.12.2
        - com.fasterxml.jackson.module:jackson-module-jaxb-annotations ... 2.12.1 -> 2.12.2
        - org.apache.commons:commons-lang3 ............................... 3.11   -> 3.12.0
        - org.junit.jupiter:junit-jupiter-engine ......................... 5.7.0  -> 5.7.1
        - org.junit.jupiter:junit-jupiter-migrationsupport ............... 5.7.0  -> 5.7.1
        - org.junit.jupiter:junit-jupiter-params ......................... 5.7.0  -> 5.7.1
        - org.junit.vintage:junit-vintage-engine ......................... 5.7.0  -> 5.7.1
        - org.mockito:mockito-core ....................................... 3.7.7  -> 3.8.0
        - org.mockito:mockito-junit-jupiter .............................. 3.7.7  -> 3.8.0
        - org.mongodb:bson ............................................... 4.2.0  -> 4.2.2
        - org.mongodb:mongodb-driver-sync ................................ 4.2.0  -> 4.2.2
      </action>
    </release>
    <release version="2.14.0" date="2020-11-06" description="GA Release 2.14.0">
      <action issue="LOG4J2-2925" dev="rgoers" type="fix">
        Fix broken link in FAQ.
      </action>
      <action issue="LOG4J2-2957" dev="vy" type="add">
        Add JsonTemplateLayout.
      </action>
      <action issue="LOG4J2-2911" dev="rgoers" type="fix">
        Log4j2EventListener in spring.cloud.config.client listens for wrong event.
      </action>
      <action issue="LOG4J2-2889" dev="mattsicker" type="update" due-to="Geng Yuanzhe">
        Add date pattern support for HTML layout.
      </action>
      <action issue="LOG4J2-2919" dev="mattsicker" type="fix" due-to="Geng Yuanzhe">
        Call ReliabilityStrategy's beforeStopAppenders() method before stopping AsyncAppender.
      </action>
      <action issue="LOG4J2-2892" dev="rgoers" type="update" due-to="Jakub Lukes">
        Allow GelfLayout to produce newline delimited events.
      </action>
      <action issue="LOG4J2-2906" dev="rgoers" type="fix" due-to="Stephen Joyner">
        Fix UnsupportedOperationException when initializing the Log4j2CloudConfigLoggingSystem.
      </action>
      <action issue="LOG4J2-2908" dev="rgoers" type="fix">
        Move Spring Lookup and Spring PropertySource to its own module.
      </action>
      <action issue="LOG4J2-2910" dev="rgoers" type="fix">
        Log4j-web should now stores the servlet context as a map entry instead of in the single external context field.
      </action>
      <action issue="LOG4J2-2822" dev="rgoers" type="fix">
        Javadoc link in ThreadContext description was incorrect.
      </action>
      <action issue="LOG4J2-2894" dev="rgoers" type="fix">
        Fix spelling error in log message.
      </action>
      <action issue="LOG4J2-2901" dev="rgoers" type="fix">
        Missing configuration files should be ignored when creating a composite configuration.
      </action>
      <action issue="LOG4J2-2883" dev="rgoers" type="fix">
        When using DirectFileRolloverStrategy the file pattern was not being recalculated on
        size based rollover after a time based rollover had occurred.
      </action>
      <action issue="LOG4J2-2875" dev="rgoers" type="fix">
        Rollover was failing to create directories when using a DirectFileeRolloverStrategy.
      </action>
      <action issue="LOG4J2-2859" dev="rgoers" type="fix" due-to="Yanming Zhou">
        Fixed typos where mergeFactory should be mergeStrategy.
      </action>
      <action issue="LOG4J2-2832" dev="rgoers" type="fix" due-to="Benjamin Asbach">
        Correct class name printed in error message in RollingFileAppender.
      </action>
      <action issue="LOG4J2-2882" dev="rgoers" type="fix" due-to="Emmanuel Bourg">
        Support java.util.logging filters when using that API.
      </action>
      <action issue="LOG4J2-2880" dev="rgoers" type="fix">
        Create StackWalker benchmark. Revert back to StackWalker.walk based on benchmark results.
      </action>
      <action issue="LOG4J2-2867" dev="rgoers" type="fix">
        Obtain ContextDataProviders asynchronously.
      </action>
      <action issue="LOG4J2-2877" dev="rgoers" type="fix">
        Determine the container id to obtain container and image information.
      </action>
      <action issue="LOG4J2-2844" dev="ggregory" type="fix">
        Null pointer exception when no network interfaces are available.
      </action>
      <action issue="LOG4J2-2848" dev="ggregory" type="add">
        Create module log4j-mongodb4 to use new major version 4 MongoDB driver.
      </action>
      <action issue="LOG4J2-2851" dev="ggregory" type="remove">
        Drop log4j-mongodb2 module.
      </action>
      <action dev="ggregory" type="update">
        Update MongoDB tests to require Java 8 unconditionally now that Log4j requires Java 8.
      </action>
      <action dev="ggregory" type="update">
		Update mongodb3.version from 3.12.1 to 3.12.6.
      </action>
      <action dev="ggregory" type="update">
        Update com.fasterxml.jackson.* 2.10.2 -> 2.11.0.
      </action>
      <action dev="ggregory" type="update">
        Update org.apache.activemq:activemq-broker 5.15.11 -> 5.16.0.
      </action>
      <action dev="ggregory" type="update">
        Update org.apache.commons:commons-compress 1.19 -> 1.20.
      </action>
      <action dev="ggregory" type="update">
        Update org.apache.commons:commons-csv 1.7 -> 1.8.
      </action>
      <action dev="ggregory" type="update">
        Update org.apache.commons:commons-lang3 3.9 -> 3.10.
      </action>
      <action dev="ggregory" type="update">
        Update org.codehaus.groovy:* 2.5.6 -> 3.0.5.
      </action>
      <action dev="ggregory" type="update">
        Update tests junit:junit 4.12 -> 4.13.
      </action>
      <action dev="ggregory" type="update">
        Update tests commons-io:commons-io 2.6 -> 2.7.
      </action>
      <action dev="ggregory" type="update">
        Update jackson 2.11.0 -> 2.11.2.
      </action>
      <action dev="ggregory" type="update">
        Update tests hsqldb 2.5.0 -> 2.5.1.
      </action>
      <action issue="LOG4J2-2895" dev="ckozak" type="fix">
        Fix potential deadlock in asynchronous logging by avoiding blocking for queue space on Log4jThreads
      </action>
      <action issue="LOG4J2-2837" dev="ckozak" type="fix">
        Disruptor and JUL no longer recursively start the AsyncLoggerDisruptor
        resulting in an extra disruptor background thread constantly waiting.
      </action>
      <action issue="LOG4J2-2867" dev="ckozak" type="fix">
        RingBufferLogEventTranslator uses a static ContextDataInjector instead of initializing a new object
        on each thread.
      </action>
      <action issue="LOG4J2-2858" dev="ckozak" type="add" due-to="Stepan Gorban">
        More flexible configuration of the Disruptor WaitStrategy.
      </action>
      <action issue="LOG4J2-2898" dev="ckozak" type="fix" due-to="Turbanov Andrey">
        Avoid initializing volatile fields with default values.
      </action>
      <action issue="LOG4J2-2899" dev="ckozak" type="fix">
        Fix log4j-1.2-api LogEventWrapper threadId and priority accessors when called multiple times.
      </action>
      <action issue="LOG4J2-2939" dev="ckozak" type="fix" due-to="Constantin Hirsch">
        Fix NPE in MDCContextMap on 'contains' and 'isEmpty' invocations.
      </action>
      <action issue="LOG4J2-2954" dev="ckozak" type="fix" due-to="Henry Tung">
        Prevent premature garbage collection of shutdown hooks in DefaultShutdownCallbackRegistry.
      </action>
    </release>
    <release version="2.13.3" date="2020-05-10" description="GA Release 2.13.3">
      <action issue="LOG4J2-2838" dev="rgoers" type="fix">
        Fix NullPointerException in ThreadContextDataInjector.
      </action>
    </release>
    <release version="2.13.2" date="2020-04-23" description="GA Release 2.13.2">
      <action issue="LOG4J2-2824" dev="rgoers" type="fix" due-to="CrazyBills">
        Implement requiresLocation in GelfLayout to reflect whether location information is used in the message Pattern.
      </action>
      <action issue="LOG4J2-2588" dev="rgoers" type="fix">
        Add option to restore printing timeMillis in the JsonLayout.
      </action>
      <action issue="LOG4J2-2766" dev="rgoers" type="fix">
        Initialize pattern processor before triggering policy during reconfiguration.
      </action>
      <action issue="LOG4J2-2457" dev="rgoers" type="update">
        Allow the file extension in the file pattern to be modified during reconfiguration.
      </action>
      <action issue="LOG4J2-2810" dev="rgoers" type="fix">
        Add information about using a url in log4j.configurationFile.
      </action>
      <action issue="LOG4J2-2813" dev="rgoers" type="fix" due-to="Keith D Gregory">
        serializeToBytes was checking wrong variable for null.
      </action>
      <action issue="LOG4J2-2814" dev="rgoers" type="fix">
        Fix Javadoc for ScriptPatternSelector.
      </action>
      <action issue="LOG4J2-2793" dev="rgoers" type="fix" due-to="Renukaprasad C">
        Allow trailing and leading spaces in log level.
      </action>
      <action issue="LOG4J2-2819" dev="mattsicker" type="update">
        Add support for specifying an SSL configuration for SmtpAppender.
      </action>
      <action issue="LOG4J2-2520" dev="rgoers" type="update">
        Allow servlet context path to be retrieved without "/".
      </action>
      <action issue="LOG4J2-2818" dev="rgoers" type="update">
        Allow Spring Lookup to return default and active profiles.
      </action>
      <action issue="LOG4J2-2791" dev="rgoers" type="fix" due-to="Johan Karlberg">
        Correct JsonLayout timestamp sorting issue.
      </action>
      <action issue="LOG4J2-2817" dev="rgoers" type="fix" due-to="Trejkaz">
        Allow the file size action to parse the value without being sensitive to the current locale.
      </action>
      <action issue="LOG4J2-2794" dev="rgoers" type="fix" due-to="Johan Karlberg">
        Make YamlLayoutTest more resilient to environmental differences.
      </action>
      <action issue="LOG4J2-2815" dev="rgoers" type="update">
        Allow Spring Boot applications to use composite configurations.
      </action>
      <action issue="LOG4J2-1360" dev="rgoers" type="add" due-to="Kevin Leturc">
        Provide a Log4j implementation of System.Logger.
      </action>
      <action issue="LOG4J2-2790" dev="rgoers" type="fix" due-to="Marius Volkhart">
        Conditionally allocate PluginEntry during PluginCache loading.
      </action>
      <action issue="LOG4J2-2811" dev="rgoers" type="fix" due-to="Kuojian21">
        Add missing includeLocation parameter when creating AsyncLogger.
      </action>
      <action issue="LOG4J2-2761" dev="rgoers" type="fix" due-to="Uwe Schindler">
        Fix Exceptions when whitespace is in the file path and Java security manager is used.
      </action>
      <action issue="LOG4J2-2809" dev="rgoers" type="fix" due-to="Romain Manni-Bucau">
        Avoid NullPointerException when StackWalker returns null.
      </action>
      <action issue="LOG4J2-2807" dev="rgoers" type="add">
        Added EventLookup to retrieve fields from the log event.
      </action>
      <action issue="LOG4J2-2805" dev="rgoers" type="fix">
        TimeFilter did not handle daylight saving time transitions and did not support a range over 2 days.
      </action>
      <action issue="LOG4J2-2779" dev="rgoers" type="update">
        Add ContextDataProviders as an alternative to having to implement a ContextDataInjector.
      </action>
      <action issue="LOG4J2-2812" dev="ggregory" type="update">
        [JDBC] Throw a AppenderLoggingException instead of an NPE in the JDBC database manager.
      </action>
    </release>
    <release version="2.13.1" date="2020-02-25" description="GA Release 2.13.1">
      <action issue="LOG4J2-2717" dev="rgoers" type="fix">
        Slow initialization on Windows due to accessing network interfaces.
      </action>
      <action issue="LOG4J2-2789" dev="rgeors" type="update" due-to="Marius Volkhart">
        Conditionally perform status logging calculations in PluginRegistry.
      </action>
      <action issue="LOG4J2-2756" dev="rgoers" type="fix">
        Prevent LoggerContext from being garbage collected while being created.
      </action>
      <action issue="LOG4J2-2769" dev="rgoers" type="fix">
        Do not log an error if Files.move does not work.
      </action>
      <action issue="LOG4J2-2039" dev="rgoers" type="fix">
        Rollover fails when file matches pattern but index is too large.
      </action>
      <action issue="LOG4J2-2784" dev="rgoers" type="fix">
        Counter stuck at 10 and overwriting files when leading zeros used in the file pattern count.
      </action>
      <action issue="LOG4J2-2746" dev="rgoers" type="fix">
        ClassLoaderContextSelector was not locating the LoggerContext during shutdown.
      </action>
      <action issue="LOG4J2-2652" dev="rgoers" type="fix">
        JSON output wrong when using additional fields.
      </action>
      <action issue="LOG4J2-2649" dev="rgoers" type="fix">
        GraalVM does not allow use of MethodHandles.
      </action>
      <action issue="LOG4J2-2211" dev="rgoers" type="fix">
        Allow Lookup keys with leading dashes by using a slash as an escape character.
      </action>
      <action issue="LOG4J2-2782" dev="rgoers" type="update">
        Use LinkedBlockingQueue instead of synchronized collection in StatusConfiguration.
      </action>
      <action issue="LOG4J2-2781" dev="rgoers" type="fix" due-to="qxo">
        ServletContainerInitializer was obtaining the StatusLogger too soon.
      </action>
      <action issue="LOG4J2-2676" dev="rgoers" type="fix" due-to="Gregg Donovan">
        PluginProcessor should use Messager instead of System.out.
      </action>
      <action issue="LOG4J2-2703" dev="rgoers" type="fix" due-to="Volkan Yazici">
        MapMessage.getFormattedMesssage() would incorrectly format objects.
      </action>
      <action issue="LOG4J2-2760" dev="rgoers" type="fix" due-to="Christoph Kaser">
        Always write header on a new OutputStream.
      </action>
      <action issue="LOG4J2-2777" dev="rgoers" type="update" due-to="joongs4">
        Add a retry count attribute to the KafkaAppender.
      </action>
      <action issue="LOG4J2-2776" dev="rgoers" type="fix" due-to="Christoph Kaser">
        An error message in RollingFileAppender uses a placeholder for the name but does not specify the name
        argument in the logging call
      </action>
      <action issue="LOG4J2-2758" dev="rgoers" type="fix" due-to="Christoph Kaser">
        NullPointerException when using a custom DirectFileRolloverStrategy without a file name.
      </action>
      <action issue="LOG4J2-2768" dev="rgoers" type="fix" due-to="Marius Volkhart">
        Add mulit-parameter overloads to LogBuilder.
      </action>
      <action issue="LOG4J2-2770" dev="rgoers" type="fix" due-to="Bill Kuker">
        Fixed NullPointerException after reconfiguring via JMX.
      </action>
      <action issue="LOG4J2-2759" dev="rgoers" type="fix">
        RollingFileAppender was not rolling on startup if createOnDemand was set to true.
      </action>
      <action issue="LOG4J2-2767" dev="rgoers" type="fix">
        Warn if pattern is missing on Routes element. Use default route.
      </action>
      <action issue="LOG4J2-2415" dev="ckozak" type="fix" due-to="Andrey Turbanov">
        Fix lock contention in the classloader using new versions of slf4j without EventData on slf4j logger creation.
      </action>
      <action issue="LOG4J2-2677" dev="ckozak" type="fix">
        Rollover handles parallel file deletion gracefully.
      </action>
      <action issue="LOG4J2-2744" dev="ckozak" type="fix">
        Remove unnecessary EventLogger references from log4j-slf4j18-impl due to removal from slf4j.
      </action>
      <action issue="LOG4J2-2745" dev="ckozak" type="update">
        Update log4j-slf4j18-impl slf4j version to 1.8.0-beta4 from 1.8.0-alpha2.
      </action>
      <action issue="LOG4J2-2747" dev="ckozak" type="fix">
        Fix a memory leak using fully asynchronous logging when the queue is full using the 'discard' asynchronous queue full strategy.
      </action>
      <action issue="LOG4J2-2739" dev="ckozak" type="fix">
        Fix erroneous log4j-jul recursive logger detection resulting in some no-op JUL loggers and 'WARN Recursive call to getLogger' being reported by the status logger.
      </action>
      <action issue="LOG4J2-2748" dev="ckozak" type="add">
        Implement ISO8601_PERIOD_MICROS fixed date format matching ISO8601_PERIOD with support for microsecond precision.
      </action>
      <action issue="LOG4J2-2735" dev="ckozak" type="fix" due-to="Andy Wilkinson">
        PluginCache output is reproducible allowing the annotation processor to produce deterministic results.
      </action>
      <action issue="LOG4J2-2751" dev="ckozak" type="fix">
        Fix StackLocator.getCallerClass performance in cases where Reflection.getCallerClass is not accessible.
      </action>
      <action issue="LOG4J2-2752" dev="ckozak" type="fix">
        MutableLogEvent and RingBufferLogEvent avoid StringBuffer and parameter array allocation unless reusable messages are used.
      </action>
      <action issue="LOG4J2-2754" dev="ckozak" type="fix">
        LoaderUtil.getClassLoaders may discover additional loaders and no longer erroneously returns a result with a null element in some environments.
      </action>
      <action issue="LOG4J2-2575" dev="rgoers" type="fix" due-to="Nathan Friess">
        CronExpression.getBeforeTime() would sometimes return incorrect result.
      </action>
      <action issue="LOG4J2-2762" dev="ggregory" type="fix">
        [JDBC] MS-SQL Server JDBC driver throws SQLServerException when inserting a null value for a VARBINARY column.
      </action>
      <action issue="LOG4J2-2763" dev="ggregory" type="update">
        Update dependencies.
      </action>
      <action issue="LOG4J2-2770" dev="ggregory" type="fix" due-to="Bill Kuker">
        NullPointerException after reconfiguring via JMX.
      </action>
    </release>
    <release version="2.13.0" date="2019-12-11" description="GA Release 2.13.0">
      <action issue="LOG4J2-2058" dev="rgoers" type="fix">
        Prevent recursive calls to java.util.LogManager.getLogger().
      </action>
      <action issue="LOG4J2-2725" dev="ckozak" type="fix" due-to="Dzmitry Anikechanka">
        LOG4J2-2725 - Added try/finally around event.execute() for RingBufferLogEventHandler to clear memory
        correctly in case of exception/error
      </action>
      <action issue="LOG4J2-2635" dev="rgoers" type="fix" due-to="Filipp Gunbin">
        Wrong java version check in ThreadNameCachingStrategy.
      </action>
      <action issue="LOG4J2-2674" dev="rgoers" type="fix" due-to="Anton Korenkov">
        Use a less confusing name for the CompositeConfiguration source.
      </action>
      <action issue="LOG4J2-2732" dev="rgoers" type="add" due-to="Matt Pavlovich">
        Add ThreadContext.putIfNotNull method.
      </action>
      <action issue="LOG4J2-2731" dev="rgoers" type="add">
        Add a Level Patttern Selector.
      </action>
      <action issue="LOG4J2-2701" dev="rgoers" type="update">
        Update Jackson to 2.9.10.
      </action>
      <action issue="LOG4J2-2727" dev="rogers" type="fix" due-to="Clément Mathieu">
        Add setKey method to Kafka Appender Builder.
      </action>
      <action issue="LOG4J2-2707" dev="rgoers" type="fix" due-to="Christian Frank">
        ArrayIndexOutOfBoundsException could occur with MAC address longer than 6 bytes.
      </action>
      <action issue="LOG4J2-63" dev="rgoers" type="add">
        Add experimental support for Log4j 1 configuration files.
      </action>
      <action issue="LOG4J2-2712" dev="rgoers" type="fix">
        The rolling file appenders would fail to compress the file after rollover if the file name matched the
        file pattern.
      </action>
      <action issue="LOG4J2-2716" dev="rgoers" type="add">
        Add the ability to lookup Kubernetes attributes in the Log4j configuration. Allow Log4j properties to
        be retrieved from the Spring environment if it is available.
      </action>
      <action issue="LOG4J2-2710" dev="rgoers" type="add">
        Allow Spring Boot application properties to be accessed in the Log4j 2 configuration. Add
        lower and upper case Lookups.
      </action>
      <action issue="LOG4J2-2709" dev="rgoers" type="update">
        Allow message portion of GELF layout to be formatted using a PatternLayout. Allow
        ThreadContext attributes to be explicitly included or excluded in the GelfLayout.
      </action>
      <action issue="LOG4J2-2693" dev="mattsicker" type="fix">
        @PluginValue does not support attribute names besides "value".
      </action>
      <action issue="LOG4J2-2647" dev="mattsicker" type="fix">
        Validation blocks definition of script in properties configuration.
      </action>
      <action issue="LOG4J2-2680" dev="rgoers" type="fix" due-to="Guillermo Xavier Hurtado Garcia">
        Set result of rename action to true if file was copied.
      </action>
      <action issue="LOG4J-2672" dev="rgoers" type="fix" due-to="Stephen Colebourne">
        Add automatic module names where missing.
      </action>
      <action issue="LOG4J2-2639" dev="rgoers" type="add">
        Add builder pattern to Logger interface.
      </action>
      <action issue="LOG4J2-2673" dev="ggregory" type="fix" due-to="Yuichi Sugimura">
        OutputStreamAppender.Builder ignores setFilter().
      </action>
      <action issue="LOG4J2-2725" dev="ckozak" type="fix" due-to="Dzmitry Anikechanka">
        Prevent a memory leak when async loggers throw errors.
      </action>
    </release>
    <release version="2.12.1" date="2019-08-06" description="GA Release 2.12.1">
      <action issue="LOG4J2-1946" dev="rgoers" type="fix" due-to="Igor Perelyotov">
        Allow file renames to work when files are missing from the sequence.
      </action>
      <action issue="LOG4J2-2650" dev="rgoers" type="fix" due-to="Mattia Bertorello">
        Support emulating a MAC address when using ipv6.
      </action>
      <action issue="LOG4J2-2366" dev="rgoers" type="fix">
        Remove references to LoggerContext when it is shutdown.
      </action>
      <action issue="LOG4J2-2556" dev="rgoers" type="update">
        Make Log4j Core optional for Log4j 1.2 API.
      </action>
      <action issue="LOG4J2-2644" dev="rgoers" type="fix">
        Improve the performance of capturing location information.
      </action>
      <action issue="LOG4J2-2646" dev="ggregory" type="update">
        Update MongoDB 3 driver from 3.10.1 to 3.10.2.
      </action>
      <action issue="LOG4J2-2657" dev="ggregory" type="update">
        Improve exception messages in the JDBC appender.
      </action>
      <action issue="LOG4J2-2658" dev="ckozak" type="fix">
        AbstractAction.reportException records a warning to the status logger, providing more information when file
        based appenders fail to compress rolled data asynchronously.
      </action>
      <action issue="LOG4J2-2659" dev="ckozak" type="fix">
        AbstractAction handles and records unchecked RuntimeException and Error in addition to IOException.
      </action>
      <action issue="LOG4J2-2660" dev="ggregory" type="update">
        Retry when JDBC throws a java.sql.SQLTransactionRollbackException in commitAndClose().
      </action>
      <action issue="LOG4J2-2667" dev="ggregory" type="fix" due-to="Gary Gregory, Edith Chui">
        "Values not bound to statement" when using JDBC appender, appender does not respect bufferSize="0".
      </action>
    </release>
    <release version="2.12.0" date="2019-06-23" description="GA Release 2.12.0">
      <action issue="LOG4J2-2547" dev="rgoers" type="fix">
        RollingRandomAccessFileAppender error message referenced incorrect class name.
      </action>
      <action issue="LOG4J2-2616" dev="rgoers" type="fix">
        Restore constructor to ThrowablePatternConverter that was removed in 2.8.2.
      </action>
      <action issue="LOG4J2-2622" dev="rgoers" type="fix">
        StructuredDataId was ignoring maxLength atribute.
      </action>
      <action issue="LOG4J2-2636" dev="rgoers" type="fix">
        RFC5424Layout was not properly setting default Structured Element id for the MDC
      </action>
      <action issue="LOG4J2-2403" dev="rgoers" type="add" due-to="hupfdule">
        Allow zero padding the counter of a RollingFileAppender.
      </action>
      <action issue="LOG4J2-2427" dev="rgoers" type="add" due-to="Rimaljit Kaur">
        Add filter that will match events when no marker is present.
      </action>
      <action issue="LOG4J2-1143" dev="rgoers" type="fix" due-to="Pascal Heinrich">
        Lookups were not found if the plugin key was not lower case.
      </action>
      <action issue="LOG4J2-2406" dev="rgoers" type="add">
        Add reconfiguration methods to Configurator.
      </action>
      <action issue="LOG4J2-1852" dev="rgoers" type="fix" due-to="Tanner Altares">
        Locate plugins within a Jar using a URL Connection.
      </action>
      <action issue="LOG4J2-2610" dev="rgoers" type="fix">
        Explicitly set file creation time.
      </action>
      <action issue="LOG4J2-2561" dev="rgoers" type="fix" due-to="Ulrich Enslin">
        JEP223 version detection fix for JDK 9 and up.
      </action>
      <action issue="LOG4J2-1103" dev="rgoers" type="fix" due-to="Seán Dunne">
        FailoverAppender was failing with ERROR appender Failover has no parameter that matches element Failovers.
      </action>
      <action issue="LOG4J2-2602" dev="rgoers" type="fix">
        Update file time when size based triggering policy is used without a time-based triggering policy.
      </action>
      <action issue="LOG4J2-2597" dev="rgoers" type="fix">
        Throw better exception message when both log4j-slf4j-impl and log4j-to-slf4j are present.
      </action>
      <action issue="LOG4J2-913" dev="rgoers" type="add">
        Add support for reconfiguration via HTTP(S), Docker, and Spring Cloud Configuration.
      </action>
      <action issue="LOG4J2-2586" dev="rgoers" type="add">
        TCP Appender should support a host name resolving to multiple IP addresses.
      </action>
      <action issue="LOG4J2-2559" dev="ggregory" type="fix" due-to="Li Lei, Gary Gregory">
        NullPointerException in JdbcAppender.createAppender().
      </action>
      <action dev="ggregory" type="update" due-to="Gary Gregory">
        Update tests from H2 1.4.197 to 1.4.199.
      </action>
      <action issue="LOG4J2-2570" dev="ggregory" type="update" due-to="Gary Gregory">
        Update Jackson from 2.9.7 to 2.9.8.
      </action>
      <action issue="LOG4J2-2574" dev="ggregory" type="update" due-to="Gary Gregory">
        Update MongoDB 3 module driver from 3.9.0 to 3.10.1.
      </action>
      <action issue="LOG4J2-2592" dev="ggregory" type="fix" due-to="Dávid Kaya, Gary Gregory">
        StackOverflowException when server not reachable with SocketAppender.
      </action>
      <action issue="LOG4J2-2337" dev="ggregory" type="add" due-to="Arvind Sahare, Patrice Ferrot">
        Allow custom end-of-line with JsonLayout.
      </action>
      <action issue="LOG4J2-2598" dev="ckozak" type="add" due-to="Carter Kozak">
        GZIP compression on rollover supports configurable compression levels.
      </action>
      <action issue="LOG4J2-2598" dev="ggregory" type="fix" due-to="Gary Gregory">
        java.lang.StackOverflowError at org.apache.logging.log4j.junit.AbstractExternalFileCleaner.println(AbstractExternalFileCleaner.java:169).
      </action>
      <action issue="LOG4J2-2564" dev="ckozak" type="fix">
        MapPatternConverter is properly created from the '%K', '%map', and '%MAP' patterns.
        PatternConverter instanceOf methods with unknown parameter types no longer elide those with known parameters.
      </action>
      <action issue="LOG4J2-2611" dev="ckozak" type="add">
        AsyncQueueFullPolicy configuration short values "Default" and "Discard" are case insensitive to avoid confusion.
      </action>
      <action issue="LOG4J2-2612" dev="ggregory" type="fix">
        NullPointerException at org.apache.logging.log4j.core.appender.db.jdbc.JdbcDatabaseManager.writeInternal(JdbcDatabaseManager.java:803).
      </action>
      <action issue="LOG4J2-2618" dev="ggregory" type="fix">
        Possible ClassCastException in org.apache.logging.log4j.core.script.ScriptManager.ScriptManager(Configuration, WatchManager)
      </action>
      <action issue="LOG4J2-2619" dev="ggregory" type="update">
        Update Jackson from 2.9.8 to 2.9.9.
      </action>
      <action issue="LOG4J2-2631" dev="ckozak" type="fix">
        RoutingAppender PurgePolicy implementations no longer stop appenders referenced from the logger configuration,
        only those that have been created by the RoutingAppender. Note that RoutingAppender.getAppenders no longer
        includes entries for referenced appenders, only those which it has created.
      </action>
      <action issue="LOG4J2-2629" dev="ckozak" type="fix">
        Fix a race allowing events not to be recorded when a RoutingAppender purge policy attempts to delete an idle
        appender at exactly the same time as a new event is recorded.
      </action>
      <action issue="LOG4J2-2606" dev="ckozak" type="fix">
        Asynchronous logging when the queue is full no longer results in heavy CPU utilization and low throughput.
      </action>
      <action issue="LOG4J2-2634" dev="ckozak" type="update">
        Refactor several AsyncLogger methods below the 35 byte threshold for inlining.
      </action>
      <action issue="LOG4J2-2634" dev="ggregory" type="add">
        Add and use method org.apache.logging.log4j.message.MapMessage.toKey(String) for simpler subclasses.
      </action>
    </release>
    <release version="2.11.2" date="2019-02-04" description="GA Release 2.11.2">
      <action issue="LOG4J2-2500" dev="rgoers" type="fix">
        Document that Properties element must be the first configuration element.
      </action>
      <action issue="LOG4J2-2543" dev="rgoers" type="fix" due-to="Dermot Hardy">
        Add Log4j-to-SLF4J to BOM pom.xml.
      </action>
      <action issue="LOG4J2-2061" dev="rgoers" type="fix">
        Use the file pattern as the FileManager "name" when no filename is present.
      </action>
      <action issue="LOG4J2-2009" dev="rgoers" type="fix">
        Expose LoggerContext.setConfiguration as a public method.
      </action>
      <action issue="LOG4J2-2542" dev="rgoers" type="fix">
        CronTriggeringPolicy was not rolling properly, especially when used with the SizeBasedTriggeringPolicy.
      </action>
      <action issue="LOG4J2-2266" dev="rgoers" type="fix">
        Load PropertySources from any accessible ClassLoader. Hide any exceptions that may occur accessing a PropertySource.
      </action>
      <action issue="LOG4J2-1570" dev="rgoers" type="fix">
        Logging with a lambda expression with a method call that also logs would cause logs within method call to reference line num and method name of the parent method.
      </action>
      <action issue="LOG4J2-1576" dev="rgoers" type="update">
        Switch from CLIRR to RevAPI for detecting API changes.
      </action>
      <action issue="LOG4J2-2485" dev="rgoers" type="fix" due-to="Giovanni Matteo Fumarola">
        SizeBasedTriggeringPolicy was not honored when using the DirectWriteRolloverStrategy if the machine restarts.
      </action>
      <action issue="LOG4J2-1906" dev="rgoers" type="fix">
        Direct write was creating files with the wrong date/time.
      </action>
      <action issue="LOG4J2-2453" dev="rgoers" type="fix" due-to="theit">
        Add Log4j-slf4j18-impl dependency to BOM POM.
      </action>
      <action issue="LOG4J2-2515" dev="rgoers" type="fix" due-to="MakarovS">
        Configuration documentation referenced incorrect method name.
      </action>
      <action issue="LOG4J2-2514" dev="rgoers" type="fix" due-to="smilebrian0515">
        Make Strings.toRootUpperCase a static method so it can be accessed.
      </action>
      <action issue="LOG4J2-1571" dev="rgoers" type="fix" due-to="torbenmoeller">
        Fixed Appenders section in Extending Log4j.
      </action>
      <action issue="LOG4J2-2391" dev="ckozak" type="update">
        Improve exception logging performance. ThrowableProxy construction uses a faster
        method to discover the current stack trace. ThrowablePatternConverter and
        ExtendedThrowablePatternConverter default configurations no longer allocate
        an additional buffer for stack trace contents.
      </action>
      <action issue="LOG4J2-2397" dev="ggregory" type="fix" due-to="EckelDong">
        Pre-deployment of PersistenceUnit that using Log4j as session logger failed (#198).
      </action>
      <action issue="LOG4J2-2365" dev="ckozak" type="fix" due-to="Eugene Zimichev">
        NameAbbreviator correctly abbreviates first fragments (#188).
      </action>
      <action issue="LOG4J2-2201" dev="ckozak" type="fix">
        Fix memory leak in ReusableParameterizedMessage.
      </action>
      <action issue="LOG4J2-2363" dev="ckozak" type="fix" due-to="Brian Laub">
        ReusableObjectMessage parameter is properly passed to appenders (#203).
      </action>
      <action issue="LOG4J2-2418" dev="ggregory" type="fix" due-to="Jonas Rutishauser">
        NullPointerException when closing never used RollingRandomAccessFileAppender.
      </action>
      <action issue="LOG4J2-2422" dev="ggregory" type="fix" due-to="rswart, Gary Gregory">
        Handle some unchecked exceptions while loading plugins.
      </action>
      <action issue="LOG4J2-2441" dev="ckozak" type="fix">
        Setting a null ErrorHandler on AbstractAppender is not allowed and will no-op as expected.
      </action>
      <action issue="LOG4J2-2444" dev="ckozak" type="fix">
        ErrorHandler is invoked with a LogEvent and Throwable when possible, where previously only a string was used.
      </action>
      <action issue="LOG4J2-2447" dev="ggregory" type="update">
        Let the NullAppender default its name to "null".
      </action>
      <action issue="LOG4J2-2468" dev="ggregory" type="update">
        Update Jackson from 2.9.6 to 2.9.7.
      </action>
      <action issue="LOG4J2-2469" dev="ggregory" type="update">
        Update Apache Commons Compress from 1.17 to 1.18.
      </action>
      <action issue="LOG4J2-2470" dev="ggregory" type="update">
        Update Apache Commons CSV from 1.5 to 1.6.
      </action>
      <action issue="LOG4J2-2471" dev="ggregory" type="update">
        Update javax.mail from 1.6.1 to 1.6.2.
      </action>
      <action issue="LOG4J2-2472" dev="ggregory" type="update">
        Update mongo-java-driver 3 from 3.8.0 to 3.8.2.
      </action>
      <action issue="LOG4J2-2413" dev="ggregory" type="fix" due-to="Andres Luuk, Gary Gregory">
        Exceptions are added to all columns when a JDBC Appender's ColumnMapping uses a Pattern.
      </action>
      <action issue="LOG4J2-2466" dev="ggregory" type="fix" due-to="Paolo Bonanomi, Gary Gregory">
        ColumnMapping literal not working.
      </action>
      <action issue="LOG4J2-2478" dev="ckozak" type="fix" due-to="Diego Elias Costa">
        AbstractStringLayoutStringEncodingBenchmark returns the computed variables on each benchmark to avoid DCE.
      </action>
      <action issue="LOG4J2-2134" dev="ggregory" type="fix" due-to="David del Amo Mateos, Gary Gregory">
      	StackOverflowError at AwaitCompletionReliabilityStrategy.
      </action>
      <action issue="LOG4J2-2481" dev="ggregory" type="fix">
      	Avoid NullPointerExceptions in org.apache.logging.log4j.core.config.AbstractConfiguration for null arguments.
      </action>
      <action issue="LOG4J2-2457" dev="ggregory" type="fix" due-to="Heiko Schwanke, Gary Gregory">
      	RollingRandomAccessFileManager ignores new file patterns from programmatic reconfiguration.
      </action>
      <action issue="LOG4J2-2482" dev="ggregory" type="fix" due-to="Rob Gansevles">
        BasicContextSelector cannot be used in a OSGI application.
      </action>
      <action issue="LOG4J2-2476" dev="ggregory" type="fix" due-to="Al Bundy">
        org.apache.log4j.SimpleLayout and ConsoleAppender missing in log4j-1.2-api.
      </action>
      <action issue="LOG4J2-2489" dev="ggregory" type="update">
        JDBC Appender should release parameter resources ASAP.
      </action>
      <action issue="LOG4J2-2491" dev="ggregory" type="update">
        Allow all Appenders to optionally carry a Property array.
      </action>
      <action issue="LOG4J2-2497" dev="ggregory" type="fix">
        JmsAppender reconnectIntervalMillis cannot be set from a configuration file.
      </action>
      <action issue="LOG4J2-2499" dev="ggregory" type="fix">
        JMS Appender may throw a NullPointerException when JMS is not up while the Appender is starting.
      </action>
      <action issue="LOG4J2-2496" dev="ggregory" type="add">
        JDBC Appender should reconnect to the database when a connection goes stale.
      </action>
      <action issue="LOG4J2-2405" dev="ggregory" type="update" due-to="Marco Herrn">
        Better handling of %highlight pattern when using jul-bridge.
      </action>
      <action issue="LOG4J2-2503" dev="ggregory" type="update">
        Update MongoDB driver from 3.8.2 to 3.9.0 for log4j-mongodb3 module.
      </action>
      <action issue="LOG4J2-2505" dev="ggregory" type="add">
        Let JDBC PoolingDriverConnectionSource with Apache Commons DBCP configure a PoolableConnectionFactory.
      </action>
      <action issue="LOG4J2-2508" dev="ggregory" type="fix">
      	JDBC Appender fails when using both parameter, source, and literal ColumnMapping elements.
      </action>
      <action issue="LOG4J2-2509" dev="ggregory" type="add">
        Allow a JDBC Appender to truncate strings to match a table's metadata column length limit.
      </action>
      <action issue="LOG4J2-1246" dev="ggregory" type="add">
        PatternLayout %date conversion pattern should render time zone designator for ISO-ISO8601.
      </action>
      <action issue="LOG4J2-2527" dev="ckozak" type="fix">
        Prevent ConcurrentModificationException while iterating over ListAppender events.
      </action>
      <action issue="LOG4J2-2522" dev="ckozak" type="fix" due-to="Adam Lesiak">
        Fix regression using MapMessageLookup.lookup with MapMessages that do not implement StringMapMessage.
      </action>
      <action issue="LOG4J2-2530" dev="ckozak" type="fix" due-to="Travis Spencer">
        Generalize checks using MapMessage implementations with do not extend StringMapMessage.
        Introduce new JAVA_UNQUOTED MapMessage format type based on the JAVA formatting, but without
        quoted values.
      </action>
      <action issue="LOG4J2-2533" dev="ckozak" type="fix" due-to="Michail Prusakov">
        Fix a regression introduced by LOG4J2-2301 in 2.11.1 allowing allocation to occur in AsyncLoggerConfig.
      </action>
    </release>
    <release version="2.11.1" date="2018-07-22" description="GA Release 2.11.1">
      <action issue="LOG4J2-2389" dev="rgoers" type="fix" due-to="Liu Wen">
        ThrowableProxy was saving and retrieving cache entries using different keys.
      </action>
      <action issue="LOG4J2-2316" dev="rgoers" type="fix">
        If root LoggerConfig does not have a Level return ERROR.
      </action>
      <action issue="LOG4J2-2390" dev="rgoers" type="fix" due-to="anton-balaniuc">
        Fix broken links in log4j web documentation.
      </action>
      <action issue="LOG4J2-1721" dev="rgoers" type="update" due-to="Phokham Nonava">
        Allow composite configuration for context parameter.
      </action>
      <action issue="LOG4J2-2343" dev="rgoers" type="fix" due-to="Raymond Augé">
        The OSGi Activator specified an incorrect version.
      </action>
      <action issue="LOG4J2-2305" dev="rgoers" type="fix" due-to="Björn Kautler">
        Make java.util.ServiceLoader properly work in OSGi by using the Service Loader Mediator Specification.
      </action>
      <action issue="LOG4J2-2305" dev="rgoers" type="fix">
        Split the SLF4J binding into 2 implementations - one for SLF4J 1.7.x and one for SLF4J 1.8+.
      </action>
      <action issue="LOG4J2-2268" dev="rgoers" type="fix" due-to="Tilman Hausherr">
        Improve plugin error message when elements are missing.
      </action>
      <action issue="LOG4J2-2283" dev="ggregory" type="fix" due-to="Vishnu Priya Matha">
        ParserConfigurationException when using Log4j with oracle.xml.jaxp.JXDocumentBuilderFactory.
      </action>
      <action issue="LOG4J2-2300" dev="ggregory" type="fix">
        PoolingDriverConnectionSource does not take into account properties, user name, and password.
      </action>
      <action issue="LOG4J2-2302" dev="ggregory" type="update">
        Status logger should show the Log4j name and version when initializing itself.
      </action>
      <action issue="LOG4J2-2304" dev="ggregory" type="update" due-to="wumengsheng">
        Log4j2 2.8.2 JMX unregister NullPointerException.
      </action>
      <action issue="LOG4J2-2311" dev="ggregory" type="update">
      	Update Jackson from 2.9.4 to 2.9.5.
      </action>
      <action issue="LOG4J2-2313" dev="ggregory" type="update">
      	Update LMAX Disruptor from 3.3.7 to 3.4.2.
      </action>
      <action issue="LOG4J2-548" dev="ggregory" type="update" due-to="Shehata, Paresh Varke, Eric Victorson, Martin Laforet">
      	Log4j 2.0 ERROR "Could not search jar" with JBoss EAP 6.2.
      </action>
      <action issue="LOG4J2-2307" dev="ckozak" type="fix">
        MutableLogEvent and RingBufferLogEvent message mementos retain the original format string.
      </action>
      <action issue="LOG4J2-2032" dev="ckozak" type="fix" due-to="Kostiantyn Shchepanovskyi">
        Curly braces in parameters are not treated as placeholders.
      </action>
      <action issue="LOG4J2-2317" dev="ckozak" type="fix">
        MutableLogEvent.getNonNullImmutableMessage and Log4jLogEvent.makeMessageImmutable retain format and parameters.
      </action>
      <action issue="LOG4J2-2318" dev="ckozak" type="fix">
        Messages are no longer mutated when the asynchronous queue is full. A warning is logged to the status logger instead.
      </action>
      <action issue="LOG4J2-2320" dev="ckozak" type="fix">
        Fix NPE in AbstractLogger when another exception is thrown, masking the root cause.
      </action>
      <action issue="LOG4J2-2321" dev="ckozak" type="fix">
        AsyncLogger uses the correct level when unspecified. This provides parity between AsyncLogger and Logger.
      </action>
      <action issue="LOG4J2-2322" dev="ckozak" type="fix">
        Custom ContextSelector implementations which select an AsyncLoggerContext disable LoggerConfig.includeLocation
        by default for parity with AsyncLoggerContextSelector.
      </action>
      <action issue="LOG4J2-2269" dev="ckozak" type="fix">
        MutableLogEvent references to other objects are cleared after each use.
        Fix a memory leak causing references to parameters to be held after synchronous logging with thread locals enabled.
      </action>
      <action issue="LOG4J2-2328" dev="ggregory" type="update">
        Update JAnsi from 1.17 to 1.17.1.
      </action>
      <action issue="LOG4J2-2301" dev="ckozak" type="fix">
        Mixed async loggers no longer forget parameter values, providing some appenders with an array of nulls.
      </action>
      <action issue="LOG4J2-2331" dev="ckozak" type="fix" due-to="Mike Baranski">
        RollingFileManager debug logging avoids string concatenation and errant braces in favor of parameterized logging.
      </action>
      <action issue="LOG4J2-2333" dev="ckozak" type="fix">
        Handle errors thrown in default disruptor ExceptionHandler implementations to avoid killing background threads.
      </action>
      <action issue="LOG4J2-2334" dev="ggregory" type="fix">
        Add API org.apache.logging.log4j.core.appender.AsyncAppender.getQueueSize().
      </action>
      <action issue="LOG4J2-2336" dev="ckozak" type="fix">
        Remove duplicate hyphen from the AsyncLoggerConfig background thread name.
      </action>
      <action issue="LOG4J2-2347" dev="ggregory" type="fix">
        Update Apache Commons Compress from 1.16.1 to 1.17.
      </action>
      <action issue="LOG4J2-2351" dev="ckozak" type="update">
        Added AbstractLogEvent.getMutableInstant to allow the MutableInstant instance to be modified by classes extending AbstractLogEvent.
      </action>
      <action issue="LOG4J2-2352" dev="ckozak" type="fix">
        RingBufferLogEvent memento messages provide the expected format string, and no longer attempt to substitute parameters into curly braces in parameter toString values.
        Both RingBufferLogEvent and MutableLogEvent memento implementations memoize results to avoid rebuilding formatted string values.
      </action>
      <action issue="LOG4J2-2355" dev="ckozak" type="fix" due-to="Henrik Brautaset Aronsen">
        PropertiesUtil ignores non-string system properties. Fixes a NoClassDefFoundError initializing StatusLogger
        caused by an NPE while initializing the static PropertiesUtil field.
      </action>
      <action issue="LOG4J2-2357" dev="ggregory" type="update">
        Update Jackson from 2.9.5 to 2.9.6.
      </action>
      <action issue="LOG4J2-2358" dev="ggregory" type="update">
        Update Kafka client from 1.0.0 to 1.1.0.
      </action>
      <action issue="LOG4J2-2362" dev="ckozak" type="fix">
        Fixed a memory leak in which ReusableObjectMessage would hold a reference to the most recently logged object.
      </action>
      <action issue="LOG4J2-2312" dev="ckozak" type="fix">
        Jackson layouts used with AsyncLoggerContextSelector output the expected format rather than only a JSON string of the message text.
      </action>
      <action issue="LOG4J2-2364" dev="ckozak" type="fix">
        Fixed a memory leak in which ReusableParameterizedMessage would hold a reference to the most recently
        logged throwable and provided varargs array.
      </action>
      <action issue="LOG4J2-2368" dev="ckozak" type="fix">
        Nested logging doesn't clobber AbstractStringLayout cached StringBuidlers
      </action>
      <action issue="LOG4J2-2373" dev="ckozak" type="fix" due-to="Kevin Meurer">
        StringBuilders.escapeJson implementation runs in linear time. Escaping large JSON strings
        in EncodingPatternConverter and MapMessage will perform significantly better.
      </action>
      <action issue="LOG4J2-2376" dev="ckozak" type="fix" due-to="Kevin Meurer">
        StringBuilders.escapeXml implementation runs in linear time. Escaping large XML strings
        in EncodingPatternConverter and MapMessage will perform significantly better.
      </action>
      <action issue="LOG4J2-2377" dev="ggregory" type="fix" due-to="Mirko Rzehak, Gary Gregory">
        NullPointerException in org.apache.logging.log4j.util.LoaderUtil.getClassLoaders() when using Bootstrap class loader.
      </action>
      <action issue="LOG4J2-2382" dev="ggregory" type="fix">
        Update Mongodb 3 driver from 3.6.3 to 3.8.0.
      </action>
      <action issue="LOG4J2-2384" dev="ggregory" type="update">
        Update Kafka client from 1.1.0 to 1.1.1.
      </action>
      <action issue="LOG4J2-2385" dev="ggregory" type="update">
        Update Groovy from 2.4.13 to 2.5.1.
      </action>
      <action issue="LOG4J2-2386" dev="ggregory" type="update">
        Update optional Apache Commons DBCP from 2.2.0 to 2.4.0.
      </action>
      <action issue="LOG4J2-2388" dev="ggregory" type="fix" due-to="Failled">
        Thread indefinitely blocked when logging a message in an interrupted thread.
      </action>
    </release>
    <release version="2.11.0" date="2018-03-11" description="GA Release 2.11.0">
      <action issue="LOG4J2-2104" dev="rgoers" type="fix">
        LoaderUtil was not looping properly over class loaders.
      </action>
      <action issue="LOG4J2-1976" dev="rgoers" type="fix">
        Revert OSGi API version to 4.3.1.
      </action>
      <action issue="LOG4J2-2273" dev="rpopma" type="update" due-to="Bruno P. Kinoshita">
        Documentation fix in manual page for custom configurations.
      </action>
      <action issue="LOG4J2-2252" dev="rpopma" type="update" due-to="Carter Kozak">
        Reusable LogEvents now pass the original format string to downstream components like layouts and filters.
      </action>
      <action issue="LOG4J2-2253" dev="rpopma" type="add" due-to="Carter Kozak">
        Add API to enable iterating over message parameters without creating temporary objects.
      </action>
      <action issue="LOG4J2-2271" dev="rgoers" type="fix">
        Move module-info.class to META-INF/versions/9 directory.
      </action>
      <action issue="LOG4J2-2254" dev="rgoers" type="fix">
        Incorrect automatics module name header was being included in manifests.
      </action>
      <action issue="LOG4J2-2247" dev="rgoers" type="fix">
        NullPointerException would occur when header was provided to a Layout on RollingRandingAccessFileAppender
        with DirectWriteRolloverStrategy.
      </action>
      <action issue="LOG4J2-2250" dev="rpopma" type="update">
        The internal status logger timestamp format is now configurable with system property `log4j2.StatusLogger.DateFormat`.
      </action>
      <action issue="LOG4J2-2236" dev="rpopma" type="update">
        Removed unnecessary dependency on jcommander since Log4j uses embedded picocli since 2.9.
      </action>
      <action issue="LOG4J2-1883" dev="rpopma" type="add" due-to="Anthony Maire">
        Added support for precise (micro and nanosecond) timestamps when running on Java 9. A limited number of precise %d date formats are supported with PatternLayout. POTENTIAL BREAKING CHANGE: The XML, JSON and YAML formats have changed: they no longer have the "timeMillis" attribute and instead have an "Instant" element with "epochSecond" and "nanoOfSecond" attributes.
      </action>
      <action issue="LOG4J2-2190" dev="mikes" type="add" due-to="Franz Wong">
        Output JSON object for ObjectMessage in JsonLayout.
      </action>
      <action issue="LOG4J2-2191" dev="rpopma" type="add">
        Made log4j-core a multi-release ("multi-version") jar, added log4j-core-java9 module.
      </action>
      <action issue="LOG4J2-2129" dev="rgoers" type="fix" due-to="Blazej Bucko">
        Log4j2 throws NoClassDefFoundError in Java 9 in java.util.ServiceLoader.
      </action>
      <action issue="LOG4J2-2158" dev="rpopma" type="fix" due-to="Björn Kautler">
        Fixed bug where ThreadContext map was cleared, resulting in entries being only available for one log event.
      </action>
      <action issue="LOG4J2-2002" dev="mikes" type="fix" due-to="Paul Burrowes">
        Avoid null attribute values in DefaultConfigurationBuilder.
      </action>
      <action issue="LOG4J2-2175" dev="mikes" type="fix" due-to="Behrang Saeedzadeh">
        Fix typo in Property Substitution docs.
      </action>
      <action issue="LOG4J2-2163" dev="rgoers" type="fix">
        Allow SortedArrayStringMap to be filtered upon deserialization. Fix build error in Java 9 when
        compiling log4j-core test classes.
      </action>
      <action issue="LOG4J2-2157" dev="ggregory" type="fix" due-to="Malte Skoruppa">
        Don't create exit message in traceExit(R) when logging is disabled.
      </action>
      <action issue="LOG4J2-2123" dev="rgoers" type="fix" due-to="Jacob Tolar">
        DefaultMergeStrategy did not merge filters on loggers correctly.
      </action>
      <action issue="LOG4J2-2146" dev="rgoers" type="update">
        Update version of maven bundle plugin to 3.4.0. Convert bundle plugin error to a warning.
      </action>
      <action issue="LOG4J2-2215" dev="rpopma" type="update">
        Reduce compiler warnings in log4j-api.
      </action>
      <action issue="LOG4J2-2143" dev="mikes" type="add">
        Add missing converters to PatternLayout.
      </action>
      <action issue="LOG4J2-2160" dev="ggregory" type="add">
        Add API org.apache.logging.log4j.core.lookup.Interpolator.getStrLookupMap().
      </action>
      <action issue="LOG4J2-2127" dev="rpopma" type="update" due-to="Carter Kozak">
        Removed unnecessary threadlocal StringBuilder field from MdcPatternConverter.
      </action>
      <action issue="LOG4J2-2126" dev="rpopma" type="fix" due-to="Oleg Kalnichevski">
        Removed compile-time dependency on Java Management APIs from Log4J API module to improve compatibility with Android Platform which does not support JMX extensions.
      </action>
      <action issue="LOG4J2-2194" dev="rpopma" type="update">
        Require Java 9 to compile the log4j-perf module to allow benchmarking with Java 9 APIs.
      </action>
      <action issue="LOG4J2-2193" dev="rpopma" type="update">
        Update JMH to version 1.19 from 1.1.1.
      </action>
      <action issue="LOG4J2-2132" dev="ggregory" type="update">
        Update ZeroMQ's jeromq from 0.4.2 to 0.4.3.
      </action>
      <action issue="LOG4J2-2165" dev="ggregory" type="update">
        Update Jackson from 2.9.2 to 2.9.3.
      </action>
      <action issue="LOG4J2-2179" dev="ggregory" type="add">
        The MongoDB Appender should use a keys and values for a Log4j MapMessage.
      </action>
      <action issue="LOG4J2-2180" dev="ggregory" type="add">
        Add a MongoDbProvider builder for and deprecate org.apache.logging.log4j.mongodb.MongoDbProvider.createNoSqlProvider().
      </action>
      <action issue="LOG4J2-2181" dev="ggregory" type="add">
        The JDBC Appender should use keys and values from a Log4j MapMessage.
      </action>
      <action issue="LOG4J2-2184" dev="ggregory" type="update">
        Update MongoDB driver from 3.0.4 to 3.6.1.
      </action>
      <action issue="LOG4J2-2185" dev="ggregory" type="add">
        Add a simple JDBC DriverManager-based ConnectionSource that uses JDBC's DriverManager#getConnection(String, String, String).
      </action>
      <action issue="LOG4J2-2197" dev="ggregory" type="update" due-to="Fabrice Daugan">
        Document default property value support.
      </action>
      <action issue="LOG4J2-2198" dev="ggregory" type="update">
        Update MongoDB dependencies from classic to modern.
      </action>
      <action issue="LOG4J2-2186" dev="ggregory" type="add">
        Add a JDBC ConnectionSource that provides pooling through Apache Commons DBCP 2.
      </action>
      <action issue="LOG4J2-2187" dev="ggregory" type="add">
        Add a hook for a Connection Source for a JDBC Appender to release its resources.
      </action>
      <action issue="LOG4J2-2203" dev="ggregory" type="add">
        Add org.apache.logging.log4j.core.util.WatchManager#unwatch(File).
      </action>
      <action issue="LOG4J2-2204" dev="ggregory" type="update">
        org.apache.logging.log4j.core.util.WatchManager.getWatchers() should pre-allocate its new Map.
      </action>
      <action issue="LOG4J2-2206" dev="ggregory" type="add">
        Add method org.apache.logging.log4j.core.util.WatchManager.reset(File) and reset().
      </action>
      <action issue="LOG4J2-2208" dev="ggregory" type="add">
        Add debug logging to org.apache.logging.log4j.mongodb.MongoDbConnection.
      </action>
      <action issue="LOG4J2-2209" dev="ggregory" type="update">
        Rename existing MongoDb plugin and related artifacts from MongoDb to MongoDb2.
      </action>
      <action issue="LOG4J2-2210" dev="ggregory" type="update" due-to="Björn Kautler">
        Fix error log message for Script which says ScriptFile instead.
      </action>
      <action issue="LOG4J2-2212" dev="ggregory" type="update" due-to="Daniel Feist, Gary Gregory">
        Unnecessary contention in CopyOnWriteSortedArrayThreadContextMap.
      </action>
      <action issue="LOG4J2-2213" dev="ggregory" type="update" due-to="Daniel Feist, Gary Gregory">
        Unnecessary contention in GarbageFreeSortedArrayThreadContextMap.
      </action>
      <action issue="LOG4J2-2214" dev="ggregory" type="update" due-to="Daniel Feist, Gary Gregory">
        Unnecessary contention in DefaultThreadContextMap.
      </action>
      <action issue="LOG4J2-2182" dev="ggregory" type="update" due-to="liwenxian2017, Gary Gregory">
        NullPointerException at org.apache.logging.log4j.util.Activator.loadProvider(Activator.java:81) in log4j 2.10.0.
      </action>
      <action issue="LOG4J2-2202" dev="ggregory" type="update" due-to="Kilian, Gary Gregory">
        MarkerFilter onMismatch invalid attribute in .properties.
      </action>
      <action issue="LOG4J2-2219" dev="ggregory" type="update" due-to="Kilian, Gary Gregory">
        Configuration builder classes should look for "onMismatch", not "onMisMatch".
      </action>
      <action issue="LOG4J2-2205" dev="ggregory" type="update" due-to="Gary Gregory">
        New module log4j-mongodb3: Remove use of deprecated MongoDB APIs and code to the Java driver version 3 API.
      </action>
      <action issue="LOG4J2-2188" dev="ggregory" type="update" due-to="Gary Gregory">
        Split off JPA support into a new module log4j-jpa.
      </action>
      <action issue="LOG4J2-2229" dev="ggregory" type="update" due-to="Gary Gregory">
        Update Jackson from 2.9.3 to 2.9.4.
      </action>
      <action issue="LOG4J2-2243" dev="ggregory" type="update" due-to="Gary Gregory">
        Cannot see or copy all of certain JAnsi exception messages on Windows due to NUL characters.
      </action>
      <action issue="LOG4J2-2245" dev="ggregory" type="update" due-to="Gary Gregory">
        Update Apache Commons Compress from 1.15 to 1.16.1.
      </action>
      <action issue="LOG4J2-2259" dev="ggregory" type="update">
        Update MongoDB 3 module from driver 3.6.1 to 3.6.3.
      </action>
      <action issue="LOG4J2-2260" dev="ggregory" type="update">
        [SMTP] Update javax.mail from 1.6.0 to 1.6.1.
      </action>
      <action issue="LOG4J2-2264" dev="ggregory" type="update">
        Update JAnsi from 1.16 to 1.17.
      </action>
      <action issue="LOG4J2-2270" dev="ggregory" type="fix" due-to="Cyril Martin">
        Strings::join, when called with [null] returns "null" instead of EMPTY.
      </action>
      <action issue="LOG4J2-2276" dev="ggregory" type="fix" due-to="Sean Baxter">
        ConcurrentModificationException from org.apache.logging.log4j.status.StatusLogger.&lt;clinit>(StatusLogger.java:71).
      </action>
      <action issue="LOG4J2-2274" dev="ggregory" type="fix" due-to="Sebastien Lannez">
        Allow EnvironmentPropertySource to run with a SecurityManager that rejects environment variable access.
      </action>
      <action issue="LOG4J2-2279" dev="ggregory" type="fix" due-to="Gary Gregory">
        Allow SystemPropertiesPropertySource to run with a SecurityManager that rejects system property access.
      </action>
    </release>
    <release version="2.10.0" date="2017-11-18" description="GA Release 2.10.0">
      <action issue="LOG4J2-2289" dev="ggregory" type="fix" due-to="Hari Menon">
        XML Schema for DynamicFilterThreshold does not accept multiple KeyValuePairs.
      </action>
      <action issue="LOG4J2-2120" dev="mikes" type="add" due-to="Carter Douglas Kozak">
        Properly escape newlines and other control characters in JSON.
      </action>
      <action issue="LOG4J2-2109" dev="mikes" type="add" due-to="Carter Douglas Kozak">
        Add property to disable message pattern converter lookups.
      </action>
      <action issue="LOG4J2-2112" dev="mikes" type="add" due-to="Carter Douglas Kozak">
        MapMessage should use deep toString for values.
      </action>
      <action issue="LOG4J2-2107" dev="mikes" type="fix" due-to="Carter Douglas Kozak">
        MapMessage supports both StringBuilderFormattable and MultiformatMessage.
      </action>
      <action issue="LOG4J2-2102" dev="mikes" type="fix" due-to="Carter Douglas Kozak">
        MapMessage JSON encoding will escape keys and values.
      </action>
      <action issue="LOG4J2-2101" dev="mikes" type="fix" due-to="Carter Douglas Kozak">
        Non-string value in MapMessage caused ClassCastException.
      </action>
      <action issue="LOG4J2-2103" dev="mikes" type="add">
        XML encoding for PatternLayout.
      </action>
      <action issue="LOG4J2-2114" dev="ggregory" type="add">
        Provide a native Log4j 2 implementation of Eclipse Jetty's org.eclipse.jetty.util.log.Logger.
      </action>
      <action issue="LOG4J2-1203" dev="mikes" type="add" due-to="Robert Turner">
        Allow filtering of line breaks in layout pattern.
      </action>
      <action issue="LOG4J2-2098" dev="rgoers" type="add">
        Add a noop AppenderSkeleton for applications still using Log4j 1.x.
      </action>
      <action issue="LOG4J2-2091" dev="mikes" type="fix" due-to="Carter Douglas Kozak">
        Log4j respects the configured "log4j2.is.webapp" property
      </action>
      <action issue="LOG4J2-2100" dev="ggregory" type="fix">
        LevelMixIn class for Jackson is coded incorrectly
      </action>
      <action issue="LOG4J2-2087" dev="rpopma" type="fix" due-to="Andy Gumbrecht">
        Jansi now needs to be enabled explicitly (by setting system property `log4j.skipJansi` to `false`). To avoid causing problems for web applications, Log4j will no longer automatically try to load Jansi without explicit configuration.
      </action>
      <action issue="LOG4J2-2060" dev="rpopma" type="fix">
        AbstractDatabaseManager should make a copy of LogEvents before holding references to them: AsyncLogger log events are mutable.
      </action>
      <action issue="LOG4J2-2076" dev="mikes" type="update">
        Split up log4j-nosql into one module per appender.
      </action>
      <action issue="LOG4J2-2088" dev="rpopma" type="update">
        Upgrade picocli to 2.0.3 from 0.9.8.
      </action>
      <action issue="LOG4J2-2062" dev="mikes" type="add" due-to="Jorge Sanchez">
        Add possibility of sending the key of a message to Kafka using KafkaAppender.
      </action>
      <action issue="LOG4J2-2056" dev="rgoers" type="add">
        Modularize Log4j-api and make most other log4j jars automatic modules.
      </action>
      <action issue="LOG4J2-1431" dev="mattsicker" type="add">
        Simplify log4j system property naming scheme.
      </action>
      <action issue="LOG4J2-1809" dev="mattsicker" type="add">
        Add global configuration environment SPI.
      </action>
      <action issue="LOG4J2-2025" dev="rgoers" type="update">
        Provide support for overriding the Tomcat Log class in Tomcat 8.5+.
      </action>
      <action issue="LOG4J2-1694" dev="mikes" type="add" due-to="Michal Dvořák">
        Add fields with fixed values to JSON/XML/YAML layouts.
      </action>
      <action issue="LOG4J2-2054" dev="rpopma" type="add">
      Provide ways to configure SSL that avoid plain-text passwords in the log4j configuration. The configuration may
        now specify a system environment variable that holds the password, or the path to a file that holds the password.
      </action>
      <action issue="LOG4J2-2057" dev="rgoers" type="update">
        Support new SLF4J binding mechanism introduced in SLF4J 1.8.
      </action>
      <action issue="LOG4J2-2052" dev="rpopma" type="update">
        Disable thread name caching by default when running on Java 8u102 or later.
      </action>
      <action issue="LOG4J2-2055" dev="rgoers" type="fix">
        If Log4j is used as the Tomcat logging implementation startup might fail if an application also uses Log4j.
      </action>
      <action issue="LOG4J2-1896" dev="rpopma" type="update">
        Update classes in org.apache.logging.log4j.core.net.ssl in APIs from String to a PasswordProvider producing
        char[] for passwords.
      </action>
      <action issue="LOG4J2-2031" dev="rpopma" type="fix">
        Until this change, messages appeared out of order in log file any time when the async logging queue was full.
        With this change, messages are only logged out of order to prevent deadlock when Log4j2 detects recursive
        logging while the queue is full.
      </action>
      <action issue="LOG4J2-2053" dev="ggregory" type="fix">
        Exception java.nio.charset.UnsupportedCharsetException: cp65001 in 2.9.0.
      </action>
      <action issue="LOG4J2-1216" dev="ggregory" type="fix" due-to="Thies Wellpott, Barna Zsombor Klara, GFriedrich">
        Nested pattern layout options broken.
      </action>
      <action issue="LOG4J2-2070" dev="ggregory" type="fix" due-to="Doug Hughes">
        Log4j1XmlLayout does not provide the entire stack trace, it is missing the caused by information.
      </action>
      <action issue="LOG4J2-2036" dev="ggregory" type="fix" due-to="Robert Haycock">
        CompositeConfiguration supports Reconfiguration. PR #115.
      </action>
      <action issue="LOG4J2-2071" dev="ggregory" type="add" due-to="Carter Kozak">
        Add org.apache.logging.log4j.core.config.composite.CompositeConfiguration#toString().
      </action>
      <action issue="LOG4J2-2073" dev="ggregory" type="fix" due-to="Patrick Lucas">
        Log4j-config.xsd should make AppenderRef optional for each Logger element.
      </action>
      <action issue="LOG4J2-2074" dev="ggregory" type="fix">
        The console appender should say why it cannot load JAnsi.
      </action>
      <action issue="LOG4J2-2085" dev="ggregory" type="fix" due-to="István Neuwirth">
        Wrong Apache Commons CSV version referenced in the Javadoc of CsvParameterLayout.
      </action>
      <action issue="LOG4J2-2078" dev="ggregory" type="update">
        Update LMAX disruptor from 3.3.6 to 3.3.7.
      </action>
      <action issue="LOG4J2-2081" dev="ggregory" type="update">
        Update Apache Commons Compress from 1.14 to 1.15.
      </action>
      <action issue="LOG4J2-2089" dev="ggregory" type="update">
        [TagLib] Update servlet-api provided dependency from 2.5 to 3.0.1.
      </action>
      <action issue="LOG4J2-2096" dev="ggregory" type="update">
        Update Apache Kafka kafka-clients from 0.11.0.1 to 1.0.0.
      </action>
      <action issue="LOG4J2-2077" dev="ggregory" type="update">
        Update from Jackson 2.9.1 to 2.9.2.
      </action>
      <action issue="LOG4J2-2117" dev="ggregory" type="update">
        Jackson dependencies for 2.9.2 incorrectly bring in jackson-annotations 2.9.0 instead of 2.9.2.
      </action>
    </release>
    <release version="2.9.1" date="2017-09-17" description="GA Release 2.9.1">
      <action issue="LOG4J2-1988" dev="rpopma" type="fix">
        Prevent ConcurrentModificationException with AsyncLoggerConfig.
      </action>
      <action issue="LOG4J2-1914" dev="rpopma" type="fix">
        Prevent ConcurrentModificationException with AsyncLoggerConfig.
      </action>
      <action issue="LOG4J2-2048" dev="rpopma" type="fix">
        Increase default queue size for AsyncAppender from 128 to 1024.
      </action>
      <action issue="LOG4J2-2035" dev="rpopma" type="fix">
        Fix documentation to clarify disruptor-3.3.4 is now required for async loggers (previously the docs referred to disruptor-3.3.3 which was never released).
      </action>
      <action issue="LOG4J2-2030" dev="rgoers" type="fix">
        Inspect all known ClassLoaders to locate the service provider.
      </action>
      <action issue="LOG4J2-2028" dev="rgoers" type="fix" due-to="Jason Tedor">
        Java 9 StackLocator was not properly skipping the initial stack frames.
      </action>
      <action issue="LOG4J2-2023" dev="ggregory" type="update">
        Use a class' canonical name instead of name to create its logger name.
      </action>
      <action issue="LOG4J2-2026" dev="ggregory" type="fix" due-to="Leon Finker">
        java.lang.AbstractMethodError: javax.xml.parsers.DocumentBuilderFactory.setFeature().
      </action>
      <action issue="LOG4J2-2029" dev="ggregory" type="fix" due-to="Fabrizio Cucci">
        Marker examples should not use deprecated flow APIs.
      </action>
      <action issue="LOG4J2-1936" dev="ggregory" type="fix" due-to="Helber Belmiro">
        ClassNotFoundException when making all loggers asynchronous under OSGi environment.
      </action>
      <action issue="LOG4J2-2043" dev="ggregory" type="update">
        Update Jackson from 2.9.0 to 2.9.1 (fix for Java 9.)
      </action>
      <action issue="LOG4J2-2044" dev="ggregory" type="update">
        Update Apache Commons CSV from 1.4 to 1.5.
      </action>
      <action issue="LOG4J2-2045" dev="ggregory" type="update">
        Update javax.mail from 1.5.6 to 1.6.0.
      </action>
      <action issue="LOG4J2-2046" dev="ggregory" type="update">
        Update Apache Commons Compress from 1.13 to 1.14.
      </action>
      <action issue="LOG4J2-2047" dev="ggregory" type="update">
        Update Cassandra driver from 3.1.0 to 3.1.4.
      </action>
      <action issue="LOG4J2-2049" dev="ggregory" type="update">
        Update Apache Kafka Client from 0.11.0.0 to 0.11.0.1.
      </action>
    </release>
    <release version="2.9.0" date="2017-08-26" description="GA Release 2.9.0">
      <action issue="LOG4J2-1928" dev="rgoers" type="update">
        Add support for DirectWriteRolloverStrategy to RollingRandomAccessFileAppender.
      </action>
      <action issue="LOG4J2-1833" dev="rgoers" type="fix">
        Prevent NullPointerException when a file name is specified with the DirectWriteRolloverStrategy.
      </action>
      <action issue="LOG4J2-2022" dev="rgoers" type="update">
        RFC5424Layout now prints the process id.
      </action>
      <action issue="LOG4J2-2020" dev="mikes" type="update">
        Remove default layout from KafkaAppender.
      </action>
      <action issue="LOG4J2-2018" dev="rpopma" type="fix">
        Fix incorrect documentation for LoggerNameLevelRewritePolicy.
      </action>
      <action issue="LOG4J2-922" dev="ggregory" type="fix" due-to="angus.aqlu, Paul Burrowes">
        Parameter of mdcId in SyslogAppender has no default value.
      </action>
      <action issue="LOG4J2-2001" dev="ggregory" type="fix" due-to="Paul Burrowes">
        StyleConverter.newInstance argument validation is incorrect.
      </action>
      <action issue="LOG4J2-1999" dev="ggregory" type="fix" due-to="Paul Burrowes">
        HighlightConverter converts all unrecognized levels to DEBUG.
      </action>
      <action issue="LOG4J2-2013" dev="ggregory" type="fix" due-to="Taylor Patton, Gary Gregory">
        SslSocketManager does not apply SSLContext on TCP reconnect.
      </action>
      <action issue="LOG4J2-2023" dev="ggregory" type="update">
        Use a class' canonical name instead of name to create its logger name.
      </action>
      <action issue="LOG4J2-2015" dev="ggregory" type="update">
        Allow KeyStoreConfiguration and TrustStoreConfiguration to find files as resources.
      </action>
      <action issue="LOG4J2-2011" dev="rpopma" type="update">
        Replace JCommander command line parser with picocli to let users run Log4j2 utility applications without requiring an external dependency.
      </action>
      <action issue="LOG4J2-2008" dev="rgoers" type="add">
        Support printing multiple StructuredData elements in RFC5424Layout.
      </action>
      <action issue="LOG4J2-1986" dev="mikes" type="add">
        Public API for parsing the output from JsonLayout/XmlLayout/YamlLayout into a LogEvent.
      </action>
      <action issue="LOG4J2-1984" dev="rgoers" type="update">
        Allow maxLength of StructuredData to be specified by the user.
      </action>
      <action issue="LOG4J2-1071" dev="ggregory" type="update" due-to="Ben Ludkiewicz, Benjamin Jaton">
        Allow for bufferSize=0 in SMTP appender.
      </action>
      <action issue="LOG4J2-1981" dev="mikes" type="add">
        JsonLayout, XmlLayout and YamlLayout support 0-byte termination of log events.
      </action>
      <action issue="LOG4J2-1864" dev="mattsicker" type="add" due-to="Matthias Kappeller">
        Support capped collections for MongoDb appender.
      </action>
      <action issue="LOG4J2-2016" dev="ggregory" type="fix" due-to="Benjamin Jaton">
        Mark FileRenameAction as successful when using alternative ways to move files.
      </action>
      <action issue="LOG4J2-2012" dev="ggregory" type="fix" due-to="Benjamin Jaton">
        No compression when using a separate drive in Linux.
      </action>
      <action issue="LOG4J2-1888" dev="ggregory" type="fix" due-to="Misagh Moayyed">
        Log4j throws a java.nio.charset.UnsupportedCharsetException: cp65001.
      </action>
      <action issue="LOG4J2-1990" dev="ggregory" type="fix" due-to="Philippe Mouawad">
        ConcurrentModificationException logging a parameter of type Map.
      </action>
      <action issue="LOG4J2-1311" dev="ggregory" type="fix" due-to="Xibing Liang">
        SocketAppender will lose several events after re-connection to server.
      </action>
      <action issue="LOG4J2-1977" dev="ggregory" type="fix" due-to="Jerry xnslong">
        Consider the StringBuilder's capacity instead of content length when trimming.
      </action>
      <action issue="LOG4J2-1971" dev="rgoers" type="fix">
        Register log4j-core as an OSGi service. Skip tests for LOG4J2-1766 on MacOS. Use group "staff" for LOG4J2-1699 test on MacOS.
      </action>
      <action issue="LOG4J2-1994" dev="ggregory" type="fix">
        TcpSocketServer does not close accepted Sockets.
      </action>
      <action issue="LOG4J2-1987" dev="ggregory" type="fix" due-to="Andreas Felder">
        Log4J JUL Bridge and RMI Security Manager causes access denied ("java.util.logging.LoggingPermission" "control")
      </action>
      <action issue="LOG4J2-1982" dev="ggregory" type="fix" due-to="Christoph Lembeck">
        Log4j-config.xsd only allows one AppenderRef element for each Logger element.
      </action>
      <action issue="LOG4J2-1985" dev="ggregory" type="fix" due-to="Kenneth McFarland">
        Fix default buffer size to match documentation (from 8102 to 8192 a.k.a. 8KB.)
      </action>
      <action issue="LOG4J2-1813" dev="rpopma" type="add">
        Log4j2 will now print all internal logging to the console if system property `log4j2.debug` is defined with any value (or no value).
      </action>
      <action issue="LOG4J2-1261" dev="rpopma" type="update">
        Async Loggers no longer use deprecated LMAX Disruptor APIs. (Disruptor-3.3.3 or higher is now required.)
      </action>
      <action issue="LOG4J2-1908" dev="rpopma" type="update">
        Improved error message when misconfigured with multiple incompatible appenders targeting same file.
      </action>
      <action issue="LOG4J2-1954" dev="rpopma" type="update">
        Configurations with multiple root loggers now fail loudly.
      </action>
      <action issue="LOG4J2-1958" dev="mikes" type="update">
        Deprecate SerializedLayout and remove it as default.
      </action>
      <action issue="LOG4J2-1959" dev="mikes" type="update">
        Disable DTD processing in XML configuration files.
      </action>
      <action issue="LOG4J2-1766" dev="ggregory" type="add" due-to="Pierrick HYMBERT">
        Temporary compress directory during rollover (#88).
      </action>
      <action issue="LOG4J2-1950" dev="ggregory" type="update" due-to="Pierrick HYMBERT">
        Fix docker build with jdk9 requirements (#84).
      </action>
      <action issue="LOG4J2-1801" dev="rpopma" type="update">
        Add more detail to WARN "Ignoring log event" messages printed to the console after log4j was shut down.
      </action>
      <action issue="LOG4J2-1814" dev="rpopma" type="add">
        Added wrapper classes CustomLoggerGenerator and ExtendedLoggerGenerator to avoid class name with a dollar ($) character which has special meaning in many *nix command line environments.
      </action>
      <action issue="LOG4J2-1884" dev="rpopma" type="add">
        Added process ID (pid) pattern converter.
      </action>
      <action issue="LOG4J2-1926" dev="rpopma" type="update">
        Facilitate log4j use in Android applications: remove dependency on RMI and Management APIs from log4j-api.
      </action>
      <action issue="LOG4J2-1699" dev="ggregory" type="add" due-to="Demetrios Dimatos, Pierrick HYMBERT">
        Configurable Log File Permissions with PosixFilePermission.
      </action>
      <action issue="LOG4J2-1945" dev="ggregory" type="add">
        Generate source jas for all test jars.
      </action>
      <action issue="LOG4J2-1934" dev="ggregory" type="add">
        JMS Appender does not know how to recover from a broken connection.
      </action>
      <action issue="LOG4J2-1955" dev="ggregory" type="add">
        JMS Appender should be able connect to a broker (later) even it is not present at configuration time.
      </action>
      <action issue="LOG4J2-1956" dev="ggregory" type="update">
        JMS Appender broker password should be a char[], not a String.
      </action>
      <action issue="LOG4J2-1874" dev="rpopma" type="add" due-to="Roman Leventov">
        Added methods ::writeBytes(ByteBuffer) and ::writeBytes(byte[], int, int) to ByteBufferDestination interface and use these methods in TextEncoderHelper where possible to prepare for future enhancements to reduce lock contention.
      </action>
      <action issue="LOG4J2-1912" dev="ggregory" type="fix" due-to="R Ri">
        CompositeConfiguration logs warning "Unable to determine URI for configuration." However, the reconfiguration is completed.
      </action>
      <action issue="LOG4J2-1964" dev="ggregory" type="fix" due-to="Pierrick HYMBERT">
        Dynamic reconfiguration does not work for filePattern of RollingFile.
      </action>
      <action issue="LOG4J2-1961" dev="ggregory" type="fix" due-to="Christian Vent">
        Reconfigure breaks DirectWriteRolloverStrategy.
      </action>
      <action issue="LOG4J2-1943" dev="rgoers" type="fix">
        The eventPrefix attribute was being ignored in the RFC5424Layout.
      </action>
      <action issue="LOG4J2-1953" dev="ggregory" type="fix">
        JndiManager is not released when the JmsAppender builder catches an exception trying to build itself.
      </action>
      <action issue="LOG4J2-1911" dev="rgoers" type="fix">
        Improve the documentation of the DynamicThresholdFilter.
      </action>
      <action issue="LOG4J2-1929" dev="ggregory" type="fix" due-to="Borys Sokolov">
        EOFException with FormattedMessage.
      </action>
      <action issue="LOG4J2-1948" dev="ggregory" type="fix" due-to="Michael Lück">
        Trim levels read from properties file to remove trailing spaces.
      </action>
      <action issue="LOG4J2-1971" dev="ggregory" type="fix" due-to="liwenxian2017">
        ClassCastException: org.eclipse.osgi.internal.loader.SystemBundleLoader$1 cannot be cast to java.lang.ClassLoader.
      </action>
      <action issue="LOG4J2-1442" dev="mikes" type="add">
        Generic HTTP appender.
      </action>
      <action issue="LOG4J2-1935" dev="ggregory" type="add">
        Add with(String, primitive) methods to org.apache.logging.log4j.message.MapMessage.
      </action>
      <action issue="LOG4J2-1930" dev="ggregory" type="add">
        Add forEach() methods to org.apache.logging.log4j.message.MapMessage.
      </action>
      <action issue="LOG4J2-1932" dev="ggregory" type="add">
        Add containsKey() methods to org.apache.logging.log4j.message.MapMessage.
      </action>
      <action issue="LOG4J2-1917" dev="rgoers" type="update">
        Support using java.util.ServiceLoader to locate Log4j 2 API providers.
      </action>
      <action issue="LOG4J2-1966" dev="ggregory" type="update" due-to="M Sazzadul Hoque">
        Include separator option of PatternLayout in manual (and other updates).
      </action>
      <action issue="LOG4J2-1854" dev="mikes" type="add" due-to="Xavier Jodoin">
        Support null byte delimiter in GelfLayout.
      </action>
      <action issue="LOG4J2-1359" dev="rgoers" type="add">
        Add support for Java 9 StackWalker.
      </action>
      <action issue="LOG4J2-1880" dev="mikes" type="add">
        Warn when a configuration file for an inactive ConfigurationFactory is found.
      </action>
      <action issue="LOG4J2-1855" dev="mattsicker" type="add" due-to="Anthony Maire">
        Add an optional random delay in TimeBasedTriggeringPolicy
      </action>
      <action issue="LOG4J2-1876" dev="mikes" type="fix">
        More reliable checking for runtime dependencies.
      </action>
      <action issue="LOG4J2-1867" dev="mikes" type="fix">
        Fix configuration documentation.
      </action>
      <action issue="LOG4J2-1858" dev="rpopma" type="fix">
        Ensure the ThreadLocal StringBuilder in ParameterizedMessage won't hold excessively much memory after logging a long message.
      </action>
      <action issue="LOG4J2-1885" dev="mattsicker" type="fix">
        Fix documentation about default additivity value for loggers.
      </action>
      <action issue="LOG4J2-1920" dev="ggregory" type="fix" due-to="Ajitha">
        ScriptEngineManager is not available in Android and causes a NoClassDefFoundError.
      </action>
      <action issue="LOG4J2-1989" dev="ggregory" type="fix" due-to="Kenneth McFarland">
        Clarify Javadoc for AbstractTriggeringPolicy.
      </action>
      <action issue="LOG4J2-1993" dev="ggregory" type="fix" due-to="Kenneth McFarland">
        Fix compiler warnings in LoggerConfigTest.
      </action>
      <action issue="LOG4J2-1851" dev="mikes" type="update">
        Move server components from log4j-core to new log4-server module.
      </action>
      <action issue="LOG4J2-1860" dev="mikes" type="add">
        Shortcut to add Property and KeyValuePair component in ConfigurationBuilder.
      </action>
      <action issue="LOG4J2-1294" dev="ggregory" type="add">
        The JMS Appender should use a JMS MapMessage for a Log4j MapMessage.
      </action>
      <action issue="LOG4J2-1991" dev="ggregory" type="update" due-to="">
        Refactor SimpleMessage to be concise and clear (#100)
      </action>
      <action issue="LOG4J2-2017" dev="ggregory" type="update">
        Update Jackson from 2.8.9 to 2.9.0.
      </action>
      <action issue="LOG4J2-1868" dev="ggregory" type="update">
        Update ZeroMQ's JeroMQ from 0.3.6 to 0.4.0.
      </action>
      <action issue="LOG4J2-1960" dev="ggregory" type="update">
        Update ZeroMQ's JeroMQ from 0.4.0 to 0.4.1.
      </action>
      <action issue="LOG4J2-1974" dev="ggregory" type="update">
        Update ZeroMQ's JeroMQ from 0.4.1 to 0.4.2.
      </action>
      <action issue="LOG4J2-1869" dev="ggregory" type="update">
        Update Kafka client from 0.10.1.1 to 0.10.2.0
      </action>
      <action issue="LOG4J2-1962" dev="ggregory" type="update">
        Update Kafka client from 0.10.2.0 to 0.11.0.0
      </action>
      <action issue="LOG4J2-1872" dev="ggregory" type="update">
		Update JavaMail from 1.5.5 to 1.5.6.
      </action>
      <action issue="LOG4J2-1879" dev="ggregory" type="update">
		Update JAnsi from 1.14 to 1.15.
      </action>
      <action issue="LOG4J2-1877" dev="ggregory" type="update" due-to="Chandra Tungathurthi">
		Missing documentation for Max index limit in DefaultRolloverStrategy.
      </action>
      <action issue="LOG4J2-1899" dev="ggregory" type="update">
        Add missing getters to classes in package org.apache.logging.log4j.core.net.ssl.
      </action>
      <action issue="LOG4J2-1900" dev="ggregory" type="update">
        Update JAnsi from 1.15 to 1.16.
      </action>
      <action issue="LOG4J2-" dev="ggregory" type="update">
        Update SLF4J from 1.7.24 to 1.7.25.
      </action>
      <action issue="LOG4J2-1938" dev="ggregory" type="update">
        Update Jackson from 2.8.7 to 2.8.9.
      </action>
      <action issue="LOG4J2-1970" dev="rpopma" type="update">
        Update HdrHistogram from 2.1.8 to 2.1.9.
      </action>
      <action issue="LOG4J2-1975" dev="ggregory" type="update">
        Update javax.persistence from 2.1.0 to 2.1.1.
      </action>
      <action issue="LOG4J2-1976" dev="ggregory" type="update">
        Update org.osgi.core from 4.3.1 to 6.0.0.
      </action>
    </release>
    <release version="2.8.2" date="2017-04-02" description="GA Release 2.8.2">
      <action issue="LOG4J2-1861" dev="mattsicker" type="fix">
        Fix JavaDoc on org.apache.logging.log4j.ThreadContext about inheritance.
      </action>
      <action issue="LOG4J2-1862" dev="mattsicker" type="fix" due-to="wangyuntao">
        Fix JavaDoc about @Order and OrderComparator ordering.
      </action>
      <action issue="LOG4J2-1849" dev="rpopma" type="fix">
        Fixed daylight savings time (DST) issue with FixedDateFormat.
      </action>
      <action issue="LOG4J2-1850" dev="mattsicker" type="fix" due-to="Ludovic Hochet">
        Fix CassandraRule and unit tests on Windows.
      </action>
      <action issue="LOG4J2-1840" dev="mattsicker" type="fix" due-to="Pradeep Balasundaram">
        Fix typo in %replace converter documentation.
      </action>
      <action issue="LOG4J2-1846" dev="mikes" type="fix">
        Handle when LogEvent.getLoggerName() returns null in LoggerNameLevelRewritePolicy.
      </action>
      <action issue="LOG4J2-1845" dev="mikes" type="fix">
        Handle when LogEvent.getLoggerName() returns null in KafkaAppender.
      </action>
      <action issue="LOG4J2-1853" dev="ggregory" type="fix" due-to="wangyuntao">
        The default value of RandomAccessFileAppender.Builder append field is wrong.
      </action>
      <action issue="LOG4J2-1863" dev="mattsicker" type="add">
        Add support for filtering input in TcpSocketServer and UdpSocketServer.
      </action>
      <action issue="LOG4J2-1848" dev="mattsicker" type="add">
        Add JSON encoding support to EncodingPatternConverter %encode{}.
      </action>
      <action issue="LOG4J2-1843" dev="mattsicker" type="add" due-to="Zilong Song">
        Add support for appending common suffix to each line of throwable stack trace.
      </action>
      <action issue="LOG4J2-1838" dev="mattsicker" type="add" due-to="Zilong Song">
        Add support for appending common suffix to each line of extended and root throwable stack trace.
      </action>
      <action issue="LOG4J2-1827" dev="rgoers" type="update">
        Move integration tests to their own module to speed up build.
      </action>
      <action issue="LOG4J2-1835" dev="mattsicker" type="fix">
        Fix documentation about the licensing for JeroMQ.
      </action>
      <action issue="LOG4J2-1836" dev="rgoers" type="fix">
        Update the API version to 2.6.0.
      </action>
      <action issue="LOG4J2-1831" dev="ggregory" type="fix" due-to="Edward Serebrinskiy">
        NullPointerException in HtmlLayout.
      </action>
      <action issue="LOG4J2-1820" dev="ggregory" type="fix" due-to="Jason Tedor">
        Log4j 2.8 can lose exceptions when a security manager is present.
      </action>
      <action issue="LOG4J2-1856" dev="ggregory" type="update">
        Update Jackson from 2.8.6 to 2.8.7.
      </action>
    </release>
    <release version="2.8.1" date="2017-02-26" description="GA Release 2.8.1">
      <action issue="LOG4J2-1804" dev="rgoers" type="fix" due-to="Pierrick Hymbert">
        Allow %i in file pattern to be preceded with characters other than just '-'.
      </action>
      <action issue="LOG4J2-1822" dev="rgoers" type="update">
        Update SLF4J to 1.7.24.
      </action>
      <action issue="LOG4J2-1812" dev="rpopma" type="update">
        Improved error message when log4j 2 configuration file not found.
      </action>
      <action issue="LOG4J2-1810" dev="rgoers" type="update">
        Update to use Logback 1.1.10 and then Logback 1.2 for tests.
      </action>
      <action issue="LOG4J2-1819" dev="ggregory" type="update">
        Update Jackson from 2.8.5 to 2.8.6.
      </action>
      <action issue="LOG4J2-1753" dev="ggregory" type="fix" due-to="Ludovic Hochet">
        Fix ClassNotFoundException org.apache.logging.log4j.core.util.ExecutorServices in OSGi tests.
      </action>
      <action issue="LOG4J2-1816" dev="rpopma" type="fix" due-to="shubhankar1100">
        Change minOccur to minOccurs in Log4j-config.xsd.
      </action>
      <action issue="LOG4J2-1803" dev="rgoers" type="fix">
        Fix Maven POM to ensure JMH generated classes in log4j-perf are included in benchmarks jar.
      </action>
      <action issue="LOG4J2-1800" dev="mikes" type="fix" due-to="Vincent Tieleman">
        Report errors when sending to Kafka when using syncSend=false.
      </action>
      <action issue="LOG4J2-1805" dev="rpopma" type="fix">
        Fixed rare race condition in FixedDateFormat, made FixedDateFormat::millisSinceMidnight method public.
      </action>
      <action issue="LOG4J2-1799" dev="rpopma" type="fix" due-to="Eduard Gizatullin">
        Fixed bug in PropertiesUtil::getCharsetProperty that caused UnsupportedCharsetException for ConsoleAppender.
      </action>
      <action issue="LOG4J2-1806" dev="rpopma" type="fix" due-to="challarao">
        Fix Javadoc for DefaultRolloverStrategy::purgeAscending
      </action>
      <action issue="LOG4J2-1818" dev="ggregory" type="fix" due-to="xkr47">
        Fix rollover to work when filePattern contains no directory components.
      </action>
      <action issue="LOG4J2-1823" dev="mattsicker" type="add">
        Remove deprecation on MessageSupplier lambda functions in Logger API.
      </action>
      <action issue="LOG4J2-1807" dev="ggregory" type="add">
        [core] Add and implement LogEvent.toImmutable().
      </action>
    </release>
    <release version="2.8" date="2017-01-21" description="GA Release 2.8">
      <action issue="LOG4J2-1780" dev="mikes" type="fix">
        Eliminate the use of the ExecutorServices in the LoggerContext.
      </action>
      <action issue="LOG4J2-1032" dev="rgoers" type="add">
        Make DefaultRolloverStrategy more efficient when renaming files. Add nomax option to the fileIndex attribute.
      </action>
      <action issue="LOG4J2-1101" dev="rgoers" type="add">
        RollingFileAppender now supports omitting the file name and writing directly to the archive files.
      </action>
      <action issue="LOG4J2-1786" dev="rpopma" type="fix">
        ConfigurationScheduler now preserves interrupt flag during stop.
      </action>
      <action issue="LOG4J2-1243" dev="rgoers" type="add">
        Allow default value in property to be a Lookup.
      </action>
      <action issue="LOG4J2-1779" dev="rpopma" type="fix">
        Fixed bug where AsyncLogger did not resolve configuration properties.
      </action>
      <action issue="LOG4J2-1769" dev="rpopma" type="fix" due-to="Brandon Goodin">
        Fixed concurrency issue affecting all layouts except PatternLayout and GelfLayout, which caused scrambled output and exceptions when logging synchronously from multiple threads.
      </action>
      <action issue="LOG4J2-1724" dev="mikes" type="fix" due-to="Alexander Krasnostavsky">
        Using variables in GelfLayout's additional fields at runtime.
      </action>
      <action issue="LOG4J2-1762" dev="mikes" type="fix">
        Add Builder to GelfLayout.
      </action>
      <action issue="LOG4J2-1649" dev="rgoers" type="fix" due-to="Georg Friedrich">
        Insure the ConfigurationScheduler shuts down without blocking.
      </action>
      <action issue="LOG4J2-1653" dev="rgoers" type="fix" due-to=" Georg Friedrich">
        CronTriggeringPolicy would use the wrong date/time when rolling over and create multiple triggering policies on reconfiguration.
      </action>
      <action issue="LOG4J2-1748" dev="mikes" type="fix">
        Do not use non-daemon thread pool for rollover tasks.
      </action>
      <action issue="LOG4J2-1628" dev="rpopma" type="fix">
        Fixed file locking regression in FileAppender introduced in 2.6.
      </action>
      <action issue="LOG4J2-1744" dev="rpopma" type="fix">
        The custom logger Generate tool no longer requires the log4j-api module on the classpath.
      </action>
      <action issue="LOG4J2-1731" dev="rpopma" type="fix" due-to="Chris Ribble">
        SslSocketManager now respects connectTimeoutMillis.
      </action>
      <action issue="LOG4J2-1682" dev="ggregory" type="fix" due-to="Markus Waidhofer">
        Logger using LocalizedMessageFactory prints key instead of message.
      </action>
      <action issue="LOG4J2-1720" dev="mikes" type="fix">
        Make GelfLayout independent of Jackson.
      </action>
      <action issue="LOG4J2-1719" dev="rpopma" type="fix">
        Fixed race condition in ObjectMessage and SimpleMessage, ensuring that the log message contains the value the object has during the logging call.
      </action>
      <action issue="LOG4J2-1688" dev="rpopma" type="fix">
        Fixed bug where elements of a log message parameter array were nulled out in garbage-free mode.
      </action>
      <action issue="LOG4J2-1692" dev="mikes" type="fix" due-to="Greg Thomas">
        Add putAll() method to CloseableThreadContext.
      </action>
      <action issue="LOG4J2-1689" dev="mikes" type="fix">
        Add CleanableThreadContextMap interface supporting method removeAll(Iterable&lt;String&gt;).
      </action>
      <action issue="LOG4J2-1685" dev="mikes" type="fix" due-to="Raman Gupta">
        Option 'disableAnsi' in PatternLayout to unconditionally disable ANSI escape codes.
      </action>
      <action issue="LOG4J2-1706" dev="rpopma" type="fix">
        Make TimeFilter usable as global filter and as logger filter.
      </action>
      <action issue="LOG4J2-1722" dev="rpopma" type="fix">
        (GC) Avoid allocating temporary objects in VariablesNotEmptyReplacementConverter.
      </action>
      <action issue="LOG4J2-1717" dev="rpopma" type="fix">
        (GC) Avoid allocating temporary objects in EncodingPatternConverter.
      </action>
      <action issue="LOG4J2-1716" dev="rpopma" type="fix">
        (GC) Avoid allocating temporary objects in MapPatternConverter. (Note that constructing a MapMessage is not garbage-free.)
      </action>
      <action issue="LOG4J2-1683" dev="rpopma" type="fix">
        (GC) Avoid allocating temporary objects in MapMessage.
      </action>
      <action issue="LOG4J2-1715" dev="rpopma" type="fix">
        (GC) Avoid allocating temporary objects in NdcPatternConverter. (Note that use of the ThreadContext stack is not garbage-free.)
      </action>
      <action issue="LOG4J2-1714" dev="rpopma" type="fix">
        (GC) Avoid allocating temporary objects in AbstractStyleNameConverter.
      </action>
      <action issue="LOG4J2-1680" dev="rpopma" type="fix">
        (GC) Avoid allocating temporary objects in TimeFilter.
      </action>
      <action issue="LOG4J2-1679" dev="rpopma" type="fix">
        (GC) Avoid allocating temporary objects in StructuredDataFilter.
      </action>
      <action issue="LOG4J2-1678" dev="rpopma" type="fix">
        (GC) Avoid allocating temporary objects in ThreadContextMapFilter.
      </action>
      <action issue="LOG4J2-1677" dev="rpopma" type="fix">
        (GC) Avoid allocating temporary objects in MapFilter.
      </action>
      <action issue="LOG4J2-1674" dev="rpopma" type="fix">
        (GC) Avoid allocating temporary objects in ThresholdFilter.
      </action>
      <action issue="LOG4J2-1673" dev="rpopma" type="fix">
        (GC) Avoid allocating temporary objects in MarkerFilter.
      </action>
      <action issue="LOG4J2-1672" dev="rpopma" type="fix">
        (GC) Avoid allocating temporary objects in LevelRangeFilter.
      </action>
      <action issue="LOG4J2-1671" dev="rpopma" type="fix">
        (GC) Avoid allocating temporary objects in EqualsIgnoreCaseReplacementConverter.
      </action>
      <action issue="LOG4J2-1670" dev="rpopma" type="fix">
        (GC) Avoid allocating temporary objects in EqualsReplacementConverter.
      </action>
      <action issue="LOG4J2-1669" dev="rpopma" type="fix">
        (GC) Avoid allocating temporary objects in MaxLengthConverter.
      </action>
      <action issue="LOG4J2-1668" dev="rpopma" type="fix">
        (GC) Avoid allocating temporary objects in MarkerPatternConverter.
      </action>
      <action issue="LOG4J2-1667" dev="rpopma" type="fix">
        (GC) Avoid allocating temporary objects in SequenceNumberPatternConverter.
      </action>
      <action issue="LOG4J2-1666" dev="rpopma" type="fix">
        (GC) Avoid allocating temporary objects in RelativeTimePatternConverter.
      </action>
      <action issue="LOG4J2-1665" dev="rpopma" type="fix">
        (GC) Avoid allocating temporary objects in IntegerPatternConverter.
      </action>
      <action issue="LOG4J2-1637" dev="rpopma" type="fix">
        Fixed problems when used in OSGi containers (IllegalAccessError, NoClassDefFoundError).
      </action>
      <action issue="LOG4J2-1226" dev="rpopma" type="fix">
        Improve LogEvent serialization to handle non-serializable Messages and deserializing when required classes are missing.
      </action>
      <action issue="LOG4J2-1663" dev="rpopma" type="fix">
        Ensure SortedArrayStringMap can be serialized and deserialized without errors regardless of content.
      </action>
      <action issue="LOG4J2-1658" dev="rpopma" type="fix">
        Prevent NPE in ThreadContextMapFactory::createThreadContextMap when initializing Log4j with Configurator::initialize and the BasicContextSelector is used.
      </action>
      <action issue="LOG4J2-1645" dev="mikes" type="fix">
        Immutable empty StringMap.
      </action>
      <action issue="LOG4J2-1623" dev="mikes" type="fix">
        Configurable JVM shutdown hook timeout.
      </action>
      <action issue="LOG4J2-1712" dev="ggregory" type="fix">
        Pick up bug fixes from Apache Commons Lang's org.apache.commons.lang3.time package.
      </action>
      <action issue="LOG4J2-1636" dev="ggregory" type="fix" due-to="Eldar Gabdullin">
        Console Appender does not pick up Oracle Java 8's sun.stdout.encoding and sun.stderr.encoding.
      </action>
      <action issue="LOG4J2-1639" dev="ggregory" type="fix" due-to="Sridhar Gopinath">
        Fix MemoryMappedFileAppender.createAppender() Javadoc for immediateFlush.
      </action>
      <action issue="LOG4J2-1676" dev="ggregory" type="fix" due-to="Joern Huxhorn">
        Some LogEvents may not carry a Throwable (Use Message.getThrowable() in log(Message) methods.)
      </action>
      <action issue="LOG4J2-1723" dev="ggregory" type="fix" due-to="Ludovic HOCHET">
        Unwanted transitive dependency on geronimo-jms_1.1_spec causes OSGi tests to fail.
      </action>
      <action issue="LOG4J2-1664" dev="ggregory" type="fix" due-to="Ludovic HOCHET">
        Improve OSGi unit tests.
      </action>
      <action issue="LOG4J2-1687" dev="ggregory" type="fix" due-to="Robert Christiansen">
        NPE in ThrowableProxy when resolving stack in Java EE/OSGi environment.
      </action>
      <action issue="LOG4J2-1642" dev="ggregory" type="fix" due-to="Johno Crawford">
        DefaultShutdownCallbackRegistry can throw a NoClassDefFoundError.
      </action>
      <action issue="LOG4J2-1474" dev="ggregory" type="fix" due-to="yin mingjun, Neon">
        CronTriggeringPolicy raise exception and fail to rollover log file when evaluateOnStartup is true.
      </action>
      <action issue="LOG4J2-1734" dev="ggregory" type="fix">
        SslSocketManagerFactory might leak Sockets when certain startup errors occur.
      </action>
      <action issue="LOG4J2-1736" dev="ggregory" type="fix">
        TcpSocketManagerFactory might leak Sockets when certain startup errors occur.
      </action>
      <action issue="LOG4J2-1740" dev="ggregory" type="fix">
        Add CronTriggeringPolicy programmatically leads to NPE.
      </action>
      <action issue="LOG4J2-1743" dev="ggregory" type="fix" due-to="Toby Shepheard">
        CompositeConfiguration does not add filters to appenderRefs.
      </action>
      <action issue="LOG4J2-1756" dev="ggregory" type="fix"  due-to="shubhankar1100">
        Adds xmlns in schema and some other tags.
      </action>
      <action issue="LOG4J2-1781" dev="mattsicker" type="update">
        Update Conversant Disruptor from 1.2.7 to 1.2.10
      </action>
      <action issue="LOG4J2-1774" dev="mattsicker" type="update">
        Replace MockEJB dependency in unit tests with Spring Test and Mockito.
      </action>
      <action issue="LOG4J2-1644" dev="ggregory" type="update" due-to="Tim Gokcen, Pavel Sivolobtchik">
        Inefficient locking in AbstractLoggerAdapter.
      </action>
      <action issue="LOG4J2-1641" dev="ggregory" type="update">
        Update JeroMQ from 0.3.5 to 0.3.6.
      </action>
      <action issue="LOG4J2-1647" dev="mattsicker" type="update">
        Update Commons Lang from 3.4 to 3.5.
      </action>
      <action issue="LOG4J2-1646" dev="mattsicker" type="update">
        Migrate to Mockito 2.x in unit tests.
      </action>
      <action issue="LOG4J2-1655" dev="ggregory" type="update">
        Update Jackson from 2.8.3 to 2.8.4.
      </action>
      <action issue="LOG4J2-1735" dev="ggregory" type="update">
        Update Jackson from 2.8.4 to 2.8.5.
      </action>
      <action issue="LOG4J2-1656" dev="ggregory" type="update">
        Update Apache Flume from 1.6.0 to 1.7.0.
      </action>
      <action issue="LOG4J2-1698" dev="ggregory" type="update">
        Update LMAX Disruptor from 3.3.5 to 3.3.6.
      </action>
      <action issue="LOG4J2-1700" dev="ggregory" type="update">
        Update Jansi from 1.13 to 1.14.
      </action>
      <action issue="LOG4J2-1750" dev="ggregory" type="update">
        Update Kafka from 0.10.0.1 to 0.10.1.1.
      </action>
      <action issue="LOG4J2-1751" dev="ggregory" type="update">
        Update liquibase-core from 3.5.1 to 3.5.3.
      </action>
      <action issue="LOG4J2-1302" dev="rpopma" type="update">
        The log4j-slf4j-impl module now declares a runtime dependency on log4j-core. While not technically required, this makes the log4j-slf4j-impl module behave similarly to slf4j-log4j12, and facilitates migration to Log4j 2.
      </action>
      <action issue="LOG4J2-1787" dev="mattsicker" type="add">
        Document how to exclude transitive conflicting dependencies in Maven and Gradle.
      </action>
      <action issue="LOG4J2-1773" dev="mattsicker" type="add">
        Add StatusLoggerRule to allow unit tests to set a status level.
      </action>
      <action issue="LOG4J2-424" dev="mattsicker" type="add">
        Add non-string data type support to JdbcAppender via new ColumnMapping plugin.
      </action>
      <action issue="LOG4J2-1771" dev="mattsicker" type="add">
        Add a Builder to ColumnConfig and deprecate ColumnConfig.createColumnConfig().
      </action>
      <action issue="LOG4J2-1770" dev="mattsicker" type="add">
        Add a Builder to JdbcAppender and deprecate JdbcAppender.createAppender().
      </action>
      <action issue="LOG4J2-1764" dev="mattsicker" type="add">
        Use MethodHandle in ContextDataFactory cached constructor.
      </action>
      <action issue="LOG4J2-1730" dev="mattsicker" type="add">
        Add Apache Cassandra appender and ColumnMapping plugin.
      </action>
      <action issue="LOG4J2-1759" dev="mattsicker" type="add">
        Add TypeConverter for java.util.UUID.
      </action>
      <action issue="LOG4J2-1758" dev="mattsicker" type="add">
        Add TypeConverter for java.nio.file.Path.
      </action>
      <action issue="LOG4J2-1755" dev="mattsicker" type="add">
        Add TypeConverter and constraint validators for java.net.InetAddress and port numbers.
      </action>
      <action issue="LOG4J2-969" dev="ggregory" type="add">
        Refactor SyslogAppender so that Layout is a Plugin element.
      </action>
      <action issue="LOG4J2-1660" dev="rpopma" type="add">
        Added public method ThreadContext::getThreadContextMap; removed class ThreadContextAccess.
      </action>
      <action issue="LOG4J2-1379" dev="mattsicker" type="add">
        Add documentation regarding YAML configuration format.
      </action>
      <action issue="LOG4J2-1718" dev="rpopma" type="add">
        Introduce marker interface AsynchronouslyFormattable.
      </action>
      <action issue="LOG4J2-1681" dev="rpopma" type="add">
        Introduce interfaces IndexedStringMap and IndexedReadOnlyStringMap, supporting garbage-free iteration over sorted map.
      </action>
      <action issue="LOG4J2-1695" dev="ggregory" type="add">
        Add a Builder to ScriptPatternSelector and deprecate ScriptPatternSelector.createSelector().
      </action>
      <action issue="LOG4J2-1696" dev="ggregory" type="add">
        Add a Builder to MarkerPatternSelector and deprecate MarkerPatternSelector.createSelector().
      </action>
      <action issue="LOG4J2-1697" dev="ggregory" type="add">
        Add a SerializerBuilder to PatternLayout and deprecate PatternLayout.createSerializer().
      </action>
      <action issue="LOG4J2-1701" dev="ggregory" type="add">
        Add a Builder to RandomAccessFileAppender and deprecate RandomAccessFileAppender.createAppender().
      </action>
      <action issue="LOG4J2-1703" dev="ggregory" type="add">
        Add a Builder to MemoryMappedFileAppender and deprecate MemoryMappedFileAppender.createAppender().
      </action>
      <action issue="LOG4J2-1704" dev="ggregory" type="add">
        Add a Builder to RollingRandomAccessFileAppender and deprecate RollingRandomAccessFileAppender.createAppender().
      </action>
      <action issue="LOG4J2-1709" dev="ggregory" type="add">
        Add a Builder to SyslogAppender and deprecate SyslogAppender.createAppender().
      </action>
      <action issue="LOG4J2-1707" dev="ggregory" type="add">
        Allow TCP Socket Appender to set socket options.
      </action>
      <action issue="LOG4J2-1708" dev="ggregory" type="add">
        Allow Secure Socket Appender to set socket options.
      </action>
      <action issue="LOG4J2-1737" dev="ggregory" type="add">
        Add a Builder to SyslogLayout and deprecate SyslogLayout.createLayout(Facility, boolean, String, Charset).
      </action>
      <action issue="LOG4J2-1738" dev="ggregory" type="add">
        Add a Builder to JsonLayout and deprecate org.apache.logging.log4j.core.layout.JsonLayout.createLayout(Configuration, boolean, boolean, boolean, boolean, boolean, boolean, String, String, Charset, boolean).
      </action>
      <action issue="LOG4J2-1739" dev="ggregory" type="add">
        Add Builder to KafkaAppender and deprecate KafkaAppender.createAppender(Layout, Filter, String, boolean, String, Property[], Configuration).
      </action>
      <action issue="LOG4J2-1733" dev="ggregory" type="add" due-to="Vincent Tieleman">
        Add SyncSend attribute to KafkaAppender (as in KafkaLog4jAppender).
      </action>
      <action issue="LOG4J2-2195" dev="ggregory" type="fix" due-to="Raman Gupta, Gary Gregory">
        Cannot define both `filters` and `separator` for PatternLayout %xEx.
      </action>
      <action issue="LOG4J2-2221" dev="ggregory" type="fix" due-to="Raman Gupta, Gary Gregory">
        RootThrowablePatternConverter does not use TextRenderer or line separator options.
      </action>
    </release>
    <release version="2.7" date="2016-10-02" description="GA Release 2.7">
      <action issue="LOG4J2-1618" dev="rpopma" type="fix" due-to="Raman Gupta">
        Fixed ClassCastException when using JUL logging during shutdown.
      </action>
      <action issue="LOG4J2-1620" dev="ggregory" type="fix" due-to="Sascha Scholz">
        2.7-rc1: RollingFileAppender immediateFlush default value should be true, not false.
      </action>
      <action issue="LOG4J2-1611" dev="rpopma" type="fix">
        Improved performance of context data injector for web applications to be on par with standalone applications.
      </action>
      <action issue="LOG4J2-1591" dev="rpopma" type="fix">
        Introduced new interface LifeCycle2 with stop(long,TimeUnit) method to avoid breaking backwards compatibility with new Configurator.shutdown(LoggerContext, long, TimeUnit) API.
      </action>
      <action issue="LOG4J2-1590" dev="rpopma" type="fix">
        Fixed issue with filters extending AbstractFilter that did not override methods with unrolled varargs.
      </action>
      <action issue="LOG4J2-1583" dev="rpopma" type="fix" due-to="Larry West">
        Fixed scrambled log messages triggered by nested logging from toString() method of a logging parameter object.
      </action>
      <action issue="LOG4J2-1259" dev="ggregory" type="fix" due-to="Misagh Moayyed, Steffen Offermann">
        Log4j threads are no longer leaking on Tomcat shutdown.
      </action>
      <action issue="LOG4J2-1051" dev="rpopma" type="fix" due-to="Lukasz Lenart">
        When starting on Google App Engine, Interpolator now suppresses the NoClassDefFoundError stack trace  for the jvmrunargs lookup.
      </action>
      <action issue="LOG4J2-1582" dev="rpopma" type="fix">
        When initializing on platforms where JMX is not available, Interpolator component no longer prints stack trace for warning messages.
      </action>
      <action issue="LOG4J2-1581" dev="rpopma" type="fix">
        Unregistering JMX components no longer prints a stack trace when the MBean has already been unregistered.
      </action>
      <action issue="LOG4J2-1313" dev="rpopma" type="fix" due-to="Philipp Knobel, Leon Finker">
        Support Property values to be specified in configuration as a value attribute as well as an element.
      </action>
      <action issue="LOG4J2-1575" dev="rpopma" type="fix">
        (GC) LoggerConfig now stores configuration properties in a List, not a Map to prevent creating temporary Iterator objects. Added method LoggerConfig#getPropertyList(), deprecated method #getProperties().
      </action>
      <action issue="LOG4J2-1457" dev="mattsicker" type="fix" due-to="Leon Finker">
        Fixed class loader deadlock when using async logging and extended stack trace pattern.
      </action>
      <action issue="LOG4J2-1563" dev="ggregory" type="fix" due-to="Jason Tedor">
        Fix to prevent Log4j 2.6.2 and higher from losing exceptions when a security manager is present.
      </action>
      <action issue="LOG4J2-1530" dev="mikes" type="fix">
        Fixed issue where LogEvent.getContextStack() returned null.
      </action>
      <action issue="LOG4J2-1518" dev="rpopma" type="fix" due-to="Leon Finker">
        Prevent deadlock in Async Loggers when queue is full and logged Object's toString() logs another message.
      </action>
      <action issue="LOG4J2-1542" dev="rpopma" type="fix" due-to="Rogério Lecarião Leite">
        Prevent ArrayIndexOutOfBoundsException in ParameterizedMessage.formatTo for single-char or empty messages.
      </action>
      <action issue="LOG4J2-1549" dev="mikes" type="fix" due-to="Jason Bedard">
        Fixed issue where AsyncLoggerContextSelector+PropertiesConfigurationBuilder defaulted to includeLocation=true.
      </action>
      <action issue="LOG4J2-1562" dev="ggregory" type="fix">
        Prevent SocketAppender memory usage from growing unbounded if it cannot connect to a server.
      </action>
      <action issue="LOG4J2-1559" dev="ggregory" type="fix" due-to="Andrey Plotkin">
        Prevent NPE in Level.isInRange.
      </action>
      <action issue="LOG4J2-1511" dev="ggregory" type="fix" due-to="Srikanth Surukuntu">
        DynamicThresholdFilter filtered incorrectly when params were passed as individual arguments instead of varargs.
      </action>
      <action issue="LOG4J2-1548" dev="ggregory" type="fix">
        [CronTriggeringPolicy] ConfigurationScheduler scheduled the task infinitely after first fire.
      </action>
      <action issue="LOG4J2-1506" dev="ggregory" type="fix" due-to="Johannes Schleger">
        Log4j should not unregister JMX MBeans when log4j2.disable.jmx property is true.
      </action>
      <action issue="LOG4J2-1490" dev="ggregory" type="fix" due-to="Krzysztof Taborski">
        Log4j2 should postpone creating log file until the appender actually receives an event.
      </action>
      <action issue="LOG4J2-1320" dev="ggregory" type="fix" due-to="Paresh Varke, Pierrick Hymbert">
        Support loading custom plugins from jar files and directories whose classpath entries use the "vfs" URL protocol.
      </action>
      <action issue="LOG4J2-1541" dev="ggregory" type="fix">
        Fix file handle resource leak in XmlConfiguration.XmlConfiguration(ConfigurationSource).
      </action>
      <action issue="LOG4J2-1538" dev="ggregory" type="fix" due-to="Igor Karpov">
        Prevent NPE when dynamically removing filters.
      </action>
      <action issue="LOG4J2-1532" dev="ggregory" type="fix">
        Attributes were not merged properly in composite configurations.
      </action>
      <action issue="LOG4J2-1529" dev="mattsicker" type="fix" due-to="Sridevi Narra">
        Attributes were not merged properly in composite configurations.
      </action>
      <action issue="LOG4J2-1527" dev="rpopma" type="fix" due-to="Jose Leon">
        Prevent NPE in RingBufferLogEvent.getFormattedMessage() when used in web applications.
      </action>
      <action issue="LOG4J2-905" dev="ggregory" type="fix" due-to="Moritz Löser">
        Added ability to disable (date) lookup completely for compatibility with other libraries like Camel.
      </action>
      <action issue="LOG4J2-1526" dev="mikes" type="fix">
        Added support for setting StatusLogger destination in ConfigurationBuilder.
      </action>
      <action issue="LOG4J2-1448" dev="rpopma" type="fix" due-to="Keith Laban">
        Allow comma separated agents, host list to be passed to FlumeAppender.
      </action>
      <action issue="LOG4J2-1500" dev="ggregory" type="fix" due-to="Jose Leon">
        Merging configurations failed with an NPE when comparing Nodes with different attributes.
      </action>
      <action issue="LOG4J2-1482" dev="ggregory" type="fix" due-to="Sumit Singhal">
        Fixed improper header in CsvParameterLayout.
      </action>
      <action issue="LOG4J2-1199" dev="rpopma" type="fix">
        Documented that JVM Input Arguments Lookup (JMX) is not available on Google App Engine.
      </action>
      <action issue="LOG4J2-1438" dev="rpopma" type="fix">
        (GC) Added method getParameter() to ObjectMessage (and ReusableObjectMessage).
      </action>
      <action issue="LOG4J2-1488" dev="rpopma" type="fix" due-to="Richard Zschech">
        (GC) Fixed ISO8601 %date conversion pattern with a period '.' separator for milliseconds is now garbage free.
      </action>
      <action issue="LOG4J2-1489" dev="rpopma" type="fix" due-to="Richard Zschech">
        (GC) Fixed %date conversion patterns with a timezone parameter are now garbage free.
      </action>
      <action issue="LOG4J2-1279" dev="rpopma" type="fix" due-to="Tony Baines">
        Prevent NullPointerException in FastDateParser$TimeZoneStrategy.
      </action>
      <action issue="LOG4J2-1341" dev="rpopma" type="fix" due-to="Richard Zschech">
        (GC) HighlightConverter and StyleConverter are now GC-free.
      </action>
      <action issue="LOG4J2-1467" dev="rpopma, ggregory" type="fix" due-to="Ralf, Gary Gregory">
        [OSGi] Fixed missing import package.
      </action>
      <action issue="LOG4J2-351" dev="rpopma, ggregory" type="fix" due-to="Roland Weiglhofer">
        [OSGi] Fixed wrong Fragment-Host in manifest files.
      </action>
      <action issue="LOG4J2-1313" dev="rpopma" type="fix" due-to="Philipp Knobel">
        Properties declared in configuration can now have their value either in the element body or in an attribute named "value".
      </action>
      <action issue="LOG4J2-1235" dev="ggregory" type="fix" due-to="Niranjan Rao, Sascha Scholz, Aleksey Zvolinsky">
        org.apache.logging.log4j.core.appender.routing.IdlePurgePolicy was not working correctly.
      </action>
      <action issue="LOG4J2-1502" dev="ggregory" type="fix" due-to="Sumit Singhal">
        Fixed issue where CsvParameterLayout and CsvLogEventLayout inserted NUL characters if data starts with {, (, [ or "
      </action>
      <action issue="LOG4J2-1573" dev="ggregory" type="fix" due-to="Steffen Offermann">
        Layout is no longer optional.
      </action>
      <action issue="LOG4J2-1608" dev="ggregory" type="fix">
        ServletAppender does not provide throwable object to ServletContext.
      </action>
      <action issue="LOG4J2-1599" dev="ggregory" type="fix">
        Prevent potential NPE in org.apache.logging.log4j.message.ParameterFormatter.formatMessage3(StringBuilder, char[], int, Object[], int, int[]).
      </action>
      <action issue="LOG4J2-1600" dev="ggregory" type="fix">
        Prevent potential NPE due to org.apache.logging.log4j.core.layout.MarkerPatternSelector.createSelector(PatternMatch[], String, boolean, boolean, Configuration).
      </action>
      <action issue="LOG4J2-1601" dev="ggregory" type="fix">
        Prevent potential NPE due to org.apache.logging.log4j.core.layout.ScriptPatternSelector.createSelector(AbstractScript, PatternMatch[], String, boolean, boolean, Configuration).
      </action>
      <action issue="LOG4J2-1602" dev="ggregory" type="fix">
        Prevent potential NPE in org.apache.logging.log4j.core.util.datetime.FormatCache.MultipartKey.equals(Object) when object is null.
      </action>
      <action issue="LOG4J2-1603" dev="ggregory" type="fix">
        Redo hashCode() and equals() methods in org.apache.logging.log4j.core.net.ssl classes.
      </action>
      <action issue="LOG4J2-1610" dev="ggregory" type="fix" due-to="Shubhankar">
        Add targetNamespace to log4j-config.xsd. GitHub #43.
      </action>
      <action issue="LOG4J2-1619" dev="ggregory" type="fix">
        new Log4jLogEvent().toString() throws an NPE.
      </action>
      <action issue="LOG4J2-1578" dev="ggregory" type="add">
        RoutingAppender can be configured with scripts. Add Script in a Routes element.
      </action>
      <action issue="LOG4J2-1597" dev="ggregory" type="add">
        Add a ScriptAppenderSelector to create an Appender specified by a Script.
      </action>
      <action issue="LOG4J2-1349" dev="rpopma" type="add">
        (GC) Added support for garbage-free ThreadContext map. Disabled by default, users need to enable this explicitly.
      </action>
      <action issue="LOG4J2-1447" dev="rpopma" type="add">
        (GC) Changed LogEvent's internal data structure for context data to be garbage-free. Added method LogEvent#getContextData(), deprecated method #getContextMap().
      </action>
      <action issue="LOG4J2-1010" dev="rpopma" type="add" due-to="Mikael Ståldal">
        Users can now inject context data from other sources than ThreadContext. Values can be any Object, not just Strings.
      </action>
      <action issue="LOG4J2-1568" dev="mattsicker" type="add">
        Added support for java.util.concurrent.LinkedTransferQueue to AsyncAppender.
      </action>
      <action issue="LOG4J2-1430" dev="mattsicker" type="add" due-to="John Cairns">
        Added optional support for Conversant DisruptorBlockingQueue in AsyncAppender.
      </action>
      <action issue="LOG4J2-1439" dev="mattsicker" type="add" due-to="Anthony Maire">
        Added optional support for JCTools MPSC bounded lock-free queue in AsyncAppender.
      </action>
      <action issue="LOG4J2-1558" dev="ggregory" type="add">
        SocketAppender now supports IO buffering.
      </action>
      <action issue="LOG4J2-1557" dev="ggregory" type="add">
        Add a Builder for the SocketAppender (deprecates factory method).
      </action>
      <action issue="LOG4J2-1609" dev="ggregory" type="add">
        Add a Builder to ServletAppender and deprecate factory method.
      </action>
      <action issue="LOG4J2-1553" dev="ggregory" type="add">
        AbstractManager now implements AutoCloseable.
      </action>
      <action issue="LOG4J2-1528" dev="mikes" type="add">
        Added ability to generate Log4j 2-style XML configuration file from ConfigurationBuilder.
      </action>
      <action issue="LOG4J2-1181" dev="mikes" type="add">
        Added Logging API for Scala 2.10 and 2.11.
      </action>
      <action issue="LOG4J2-1512" dev="mikes" type="add">
        Added options to exclude stack trace from JSON, XML and YAML layouts.
      </action>
      <action issue="LOG4J2-1539" dev="ggregory" type="add">
        Added Core API Configurator.shutdown(LoggerContext, long, TimeUnit).
      </action>
      <action issue="LOG4J2-1501" dev="ggregory" type="add">
        FileAppender is now able to create files on-demand.
      </action>
      <action issue="LOG4J2-1504" dev="ggregory" type="add">
        RollingFileAppender is now able to create files on-demand.
      </action>
      <action issue="LOG4J2-1471" dev="ggregory" type="add">
        [PatternLayout] Add an ANSI option to %xThrowable.
      </action>
      <action issue="LOG4J2-1472" dev="ggregory" type="add">
        org.apache.logging.log4j.core.LoggerContext now implements Closeable.
      </action>
      <action issue="LOG4J2-1458" dev="ggregory" type="add">
        [PatternLayout] Add an ANSI option to %message.
      </action>
      <action issue="LOG4J2-1505" dev="ggregory" type="add">
        Create a Builder for the FileAppender plugin to facilitate adding attributes in the future.
      </action>
      <action issue="LOG4J2-1507" dev="ggregory" type="add">
        Allow Builders to be completely generic.
      </action>
      <action issue="LOG4J2-1508" dev="ggregory" type="add">
        Allow a Builder to subclass another Builder.
      </action>
      <action issue="LOG4J2-1516" dev="rpopma" type="add" due-to="Gary Gregory">
        Add ThreadContextMap2 interface supporting method putAll(Map&lt;String, String&gt;).
      </action>
      <action issue="LOG4J2-1519" dev="ggregory" type="add">
        Add ThreadContext.putAll(Map&lt;String, String&gt;).
      </action>
      <action issue="LOG4J2-1520" dev="ggregory" type="add">
        Add JUnit Rule implementations to manage the thread context.
      </action>
      <action issue="LOG4J2-1547" dev="ggregory" type="add">
        The Core AbstractConfiguration now tracks its LoggerContext and add Configuration.getLoggerContext().
      </action>
      <action issue="LOG4J2-1540" dev="ggregory" type="add">
        The Core AbstractManager now tracks its LoggerContext.
      </action>
      <action issue="LOG4J2-1577" dev="ggregory" type="add">
        Add a Builder to the RoutingAppender and deprecate factory method.
      </action>
      <action issue="LOG4J2-1604" dev="ggregory" type="update" due-to="Colin Hillman">
        Log4j2 TcpSocketServer in background.
      </action>
      <action issue="LOG4J2-1574" dev="ggregory" type="update">
        Allow the RollingFileAppender to use default pattern layout.
      </action>
      <action issue="LOG4J2-1556" dev="ggregory" type="update">
        Custom Log4j threads now extend Log4jThread.
      </action>
      <action issue="LOG4J2-1605" dev="ggregory" type="update">
        Improve error messages for TcpSocketServer and UdpSocketServer.
      </action>
      <action issue="LOG4J2-1458" dev="ggregory" type="update">
        Updated Jackson from 2.7.5 to 2.8.0.
      </action>
      <action issue="LOG4J2-1494" dev="ggregory" type="update">
        Updated Jackson from 2.8.0 to 2.8.1.
      </action>
      <action issue="LOG4J2-1569" dev="ggregory" type="update">
        Updated Jackson from 2.8.1 to 2.8.2.
      </action>
      <action issue="LOG4J2-1598" dev="ggregory" type="update">
        Updated Jackson from 2.8.2 to 2.8.3.
      </action>
      <action issue="LOG4J2-1495" dev="ggregory" type="update">
        Updated LMAX Disruptor from 3.3.4 to 3.3.5.
      </action>
      <action issue="LOG4J2-1496" dev="ggregory" type="update">
        Updated Kafka client from 0.9.1.0 to 0.10.0.0.
      </action>
      <action issue="LOG4J2-1533" dev="ggregory" type="update">
        Updated Kafka client from 0.10.0.0 to 0.10.0.1.
      </action>
      <action issue="LOG4J2-1487" dev="ggregory" type="update">
        Updated JMS test from ActiveMQ 5.13.3 to 5.13.4.
      </action>
      <action issue="LOG4J2-1551" dev="ggregory" type="update">
        Updated JMS test from ActiveMQ 5.13.4 to 5.14.0.
      </action>
      <action issue="LOG4J2-1757" dev="ggregory" type="update">
        Update Apache Commons Compress from 1.12 to 1.13.
      </action>
      <action issue="LOG4J2-1543" dev="ggregory" type="update">
        Removed deprecated Core API org.apache.logging.log4j.core.util.Constants.UTF_8.
      </action>
      <action issue="LOG4J2-1544" dev="ggregory" type="update">
        Removed deprecated Core API org.apache.logging.log4j.core.util.Assert.requireNonNull(T, String).
      </action>
      <action issue="LOG4J2-1545" dev="ggregory" type="update">
        Removed deprecated Web API org.apache.logging.log4j.web.WebLookup.getServletContext().
      </action>
    </release>
    <release version="2.6.2" date="2016-07-05" description="GA Release 2.6.2">
      <action issue="LOG4J2-904" dev="rgoers" type="fix" due-to="Bernhard Mähr">
        If copy and delete fails in rename action then resort to truncating the source file after copying it.
      </action>
      <action issue="LOG4J2-1250" dev="rgoers" type="fix">
        CronTriggeringPolicy was not properly setting the prevFileTime value for the PatternProcessor so
        file dates and times on rolled files were incorrect.
      </action>
      <action issue="LOG4J2-1452" dev="rpopma" type="fix" due-to="Mikael Ståldal">
        Fixed issue where reusable messages broke flow tracing logic.
      </action>
      <action issue="LOG4J2-1440" dev="rgoers" type="fix">
        Fix bug in OnStartupTriggeringPolicy that allowed it to roll over on every reconfiguration. Added
        minSize attribute.
      </action>
      <action issue="LOG4J2-1414" dev="rpopma" type="fix" due-to="Ralph Goers">
        Fixed minor issues with the 2.6.1 web site.
      </action>
      <action issue="LOG4J2-1434" dev="rpopma" type="fix" due-to="Luke Butters">
        Ensure that the thread-local StringBuilders used by Layouts to format log events to text will not
        retain excessive memory after a large message was logged.
      </action>
      <action issue="LOG4J2-1395" dev="mikes" type="add">
        Add "direct" option to ConsoleAppender for increased performance.
      </action>
      <action issue="LOG4J2-1418" dev="mikes" type="fix">
        Provide MessageFactory2 to custom Logger implementations.
      </action>
      <action issue="LOG4J2-1420" dev="rgoers" type="fix">
        RollingRandomAccessFileManager was not properly rolling over on startup and was getting a NullPointerException.
      </action>
      <action issue="LOG4J2-1417" dev="rpopma" type="fix">
        Fixed issue where Unbox utility ignored the value Constants.ENABLE_THREADLOCALS and always stored non-JDK classes in ThreadLocals.
      </action>
      <action issue="LOG4J2-1422" dev="rpopma" type="fix">
        Fixed issue where AsyncAppenderQueueFullPolicyTest sometimes hangs.
      </action>
      <action issue="LOG4J2-1445" dev="ggregory" type="fix" due-to="Ludovic HOCHET">
        OnStartupTriggeringPolicyTest fails on Windows saying the file is used by another process.
      </action>
      <action issue="LOG4J2-1437" dev="rpopma" type="add">
        (GC) ObjectMessage and ReusableObjectMessage now avoid calling toString() on auto-boxed primitive parameters.
      </action>
      <action issue="LOG4J2-1415" dev="rpopma" type="add">
        (GC) ParameterFormatter now avoids calling toString() on auto-boxed primitive message parameters.
      </action>
      <action issue="LOG4J2-1412" dev="rpopma" type="add">
        Unbox utility's ringbuffer of StringBuilders is now configurable.
      </action>
      <action issue="LOG4J2-1432" dev="ggregory" type="update">
        Update Jackson from 2.7.4 to 2.7.5.
      </action>
      <action issue="LOG4J2-1433" dev="ggregory" type="update">
        Update Jansi from 1.11 to 1.13.
      </action>
      <action issue="LOG4J2-1444" dev="ggregory" type="update">
        Update Apache Commons Compress from 1.11 to 1.12.
      </action>
    </release>
    <release version="2.6.1" date="2016-06-05" description="GA Release 2.6.1">
      <action issue="LOG4J2-1405" dev="rgoers" type="fix">
        OnStartupTriggeringPolicy was forcing a rollover of empty files at startup and would append a second footer that was added by the prior shutdown.
      </action>
      <action issue="LOG4J2-1406" dev="rpopma" type="fix" due-to="Trask Stalnaker">
        Fixed bug in ReusableParameterizedMessage where Throwable was never updated so first error was logged over and over again and subsequent errors were not logged.
      </action>
      <action issue="LOG4J2-1409" dev="rpopma" type="fix" due-to="Shahan">
        Fixed ArrayIndexOutOfBoundsException that may occur in ReusableParameterizedMessage.
      </action>
      <action issue="LOG4J2-997" dev="rgoers" type="fix" due-to="Maytee Chinavanichkit">
        Add filter and remove filter were not working properly in AbstractFilterable.
      </action>
      <action issue="LOG4J2-1032" dev="rgoers" type="fix">
        Changed RenameAction to use java.nio to better report rename failures.
      </action>
      <action issue="LOG4J2-1407" dev="ggregory" type="fix">
        Fixed misleading WARN log events from Log4j about message factories and unexpected formatting.
      </action>
      <action issue="LOG4J2-1408" dev="ggregory" type="fix">
        Added the module log4j-liquibase to BOM POM.
      </action>
      <action issue="LOG4J2-1180" dev="ggregory" type="fix">
        Logger cache now accounts for message factory.
      </action>
      <action issue="LOG4J2-1402" dev="rgoers" type="fix">
        Fix regression in properties configuration to support arbitrary component ids.
      </action>
      <action issue="LOG4J2-1385" dev="ggregory" type="update">
        (GC) CSV layouts should not create a new CSVPrinter for each log event. Requires Apache Commons CSV 1.4.
      </action>
      <action issue="LOG4J2-1398" dev="ggregory" type="update">
        Update liquibase-core from 3.4.2 to 3.5.1.
      </action>
      <action issue="LOG4J2-1399" dev="ggregory" type="update">
        Update Apache Commons CSV from 1.3 to 1.4.
      </action>
      <action issue="LOG4J2-1411" dev="mattsicker" type="add">
        Added documentation about plugin builders compared to factories.
      </action>
      <action issue="LOG4J2-1394" dev="mattsicker,mikes" type="fix">
        Fixed minor issues with the 2.6 web site.
      </action>
    </release>
    <release version="2.6" date="2016-05-25" description="GA Release 2.6">
      <action issue="LOG4J2-1270" dev="rpopma" type="add">
        (GC) Added support for garbage-free logging in steady state.
        This includes Async Loggers and logging synchronously to the console and to a file,
        but does not include the AsyncAppender. This release makes the GelfLayout and
        the main patterns in the PatternLayout garbage-free.
      </action>
      <action issue="LOG4J2-1297" dev="rpopma" type="add">
        (GC) Added manual page on garbage-free logging.
      </action>
      <action issue="LOG4J2-1373" dev="rpopma" type="add">
        (GC) Update Logger wrapper Generator tool to generate methods for the new Logger methods.
      </action>
      <action issue="LOG4J2-1356" dev="mikes" type="update">
        (GC) GelfLayout does now support garbage-free logging (with compressionType=OFF).
      </action>
      <action issue="LOG4J2-1326" dev="rpopma" type="add">
        (GC) Added methods to the Logger interface for logging CharSequence messages.
      </action>
      <action issue="LOG4J2-1344" dev="rpopma" type="add">
        (GC) FileAppender, RollingFileAppender and MemoryMappedFileAppender are now also garbage-free by default.
      </action>
      <action issue="LOG4J2-1343" dev="rpopma" type="update">
        (GC) ConsoleAppender is now garbage-free by default. This logic is reusable for all AbstractOutputStreamAppender subclasses.
      </action>
      <action issue="LOG4J2-1278" dev="rpopma" type="add">
        (GC) Added unrolled varargs methods to Logger API, added Unbox utility to avoid auto-boxing when logging primitive values.
      </action>
      <action issue="LOG4J2-1318" dev="rpopma" type="update">
        (GC) Avoid allocating unnecessary temporary objects in LoggerContext's getLogger methods.
      </action>
      <action issue="LOG4J2-1333" dev="rpopma" type="update">
        (GC) Avoid allocating unnecessary temporary objects in MarkerManager's getMarker methods.
      </action>
      <action issue="LOG4J2-1321" dev="rpopma" type="update">
        (GC) Avoid allocating unnecessary temporary objects in PatternLayout's NamePatternConverter and ClassNamePatternConverter.
      </action>
      <action issue="LOG4J2-1271" dev="rpopma" type="add">
        (GC) Add MessageFactory that avoid allocation by reusing a cached ParameterizedMessage instance.
      </action>
      <action issue="LOG4J2-1271" dev="rpopma" type="update">
        (GC) ParameterizedMessage optimizations to avoid or at least postpone allocating temporary objects.
      </action>
      <action issue="LOG4J2-1283" dev="rpopma" type="update">
        (GC) Provide ThreadLocal-based gc-free caching mechanism in DatePatternConverter for non-webapps.
      </action>
      <action issue="LOG4J2-1293" dev="rpopma" type="add">
        (GC) Add interface StringBuilderFormattable to enable converting Messages and parameters to text without allocating temporary objects.
        ParameterizedMessage, ObjectMessage, SimpleMessage and ThreadDumpMessage now implement StringBuilderFormattable.
      </action>
      <action issue="LOG4J2-1291" dev="rpopma" type="update">
        (GC) Update PatternLayout to utilize gc-free mechanism for LogEvent processing.
      </action>
      <action issue="LOG4J2-1292" dev="rpopma" type="update">
        (GC) Update RandomAccessFileAppender and RollingRandomAccessFileAppender to utilize gc-free Layout.encode() method.
      </action>
      <action issue="LOG4J2-1274" dev="rpopma" type="add">
        (GC) Add encode(LogEvent, ByteBufferDestination) method to Layout API to enable converting LogEvents to bytes without creating temporary objects.
      </action>
      <action issue="LOG4J2-1281" dev="rpopma" type="fix">
        (GC) LoggerConfig.getProperties() should not allocate on each call.
      </action>
      <action issue="LOG4J2-1272" dev="rpopma" type="update">
        (GC) Improve LoggerConfig's data structure for AppenderControl objects to avoid allocating temporary objects during
        traversal for each log event.
      </action>
      <action issue="LOG4J2-1269" dev="rpopma" type="fix">
        (GC) AsyncLogger should use thread-local translator by default.
      </action>
      <action issue="LOG4J2-623" dev="rpopma" type="fix">
        Generate MDC properties as a JSON map in JSONLayout, with option to output as list of map entries.
      </action>
      <action issue="LOG4J2-1362" dev="rpopma" type="add" due-to="Gary Gregory">
        Added a YAML layout.
      </action>
      <action issue="LOG4J2-1387" dev="rpopma" type="fix">
        Fixed memory leak related to shutdown hook.
      </action>
      <action issue="LOG4J2-1179" dev="rpopma" type="add">
        Documented benchmark results comparing Log4j 2 performance to other logging libraries.
      </action>
      <action issue="LOG4J2-1382" dev="rpopma" type="fix">
        Copying a MutableLogEvent using Log4jLogEvent.Builder should not unnecessarily obtain caller location information.
      </action>
      <action issue="LOG4J2-1011" dev="mikes" type="add">
        Document dependencies for layouts.
      </action>
      <action issue="LOG4J2-621" dev="ggregory" type="add" due-to="Lee Theobald, Kamal Mettananda, Gary Gregory">
        Pattern to drop first N package parts.
      </action>
      <action issue="LOG4J2-494" dev="rgoers" type="add" due-to="Philipp Knobel">
        Support merging configurations to for a composite configuration.
      </action>
      <action issue="LOG4J2-1357" dev="mikes" type="add">
        Option to not log stack traces for logged Throwables in GelfLayout.
      </action>
      <action issue="LOG4J2-1375" dev="rpopma" type="update">
        Update SLF4J from 1.7.13 to 1.7.21.
      </action>
      <action issue="LOG4J2-1374" dev="rpopma" type="update">
        Migrate tests from Logback 1.1.3 to 1.1.7.
      </action>
      <action issue="LOG4J2-1384" dev="ggregory" type="update">
        Update Apache Commons CSV from 1.2 to 1.3.
      </action>
      <action issue="LOG4J2-1372" dev="rgoers" type="fix" due-to="Kamal Mettananda, Gary Gregory">
        XMLLayout indents, but not the first child tag (Event).
      </action>
      <action issue="LOG4J2-1363" dev="rgoers" type="fix">
        Properties Configuration did not support includeLocation attribute on Loggers.
      </action>
      <action issue="LOG4J2-1263" dev="rgoers" type="fix">
        The ConfigurationSource was not saved for BuiltConfigurations so monitor interval had no effect.
      </action>
      <action issue="LOG4J2-1369" dev="ggregory" type="fix" due-to="Alex Birch, Gary Gregory">
        "xz" compression results in plaintext, uncompressed files.
      </action>
      <action issue="LOG4J2-1365" dev="mikes" type="update">
        (Log4j-internal) Provide message text as CharSequence for some message types to optimize some layouts.
      </action>
      <action issue="LOG4J2-1368" dev="rpopma" type="fix">
        (Log4j-internal) StatusLogger dropped exceptions when logging parameterized messages.
      </action>
      <action issue="LOG4J2-1348" dev="ggregory" type="add" due-to="Greg Thomas, Gary Gregory">
        Add an AutoCloseable ThreadContext class: CloseableThreadContext.
      </action>
      <action issue="LOG4J2-1345" dev="rpopma" type="update">
        (Doc) Clarify documentation for properties that control Log4j behaviour.
      </action>
      <action issue="LOG4J2-1336" dev="ggregory" type="fix" due-to="Zbynek Vyskovsky">
        LoggerFactory in 1.2 API module is not compatible with 1.2.
      </action>
      <action issue="LOG4J2-1354" dev="ggregory" type="fix" due-to="Arkadiusz Adolph">
        No configuration reload is triggered under Windows when replacing the configuration file with one that has older last modified date.
      </action>
      <action issue="LOG4J2-1346" type="fix">
        Exception from Log4jServletContextListener prevents jetty-maven-plugin run-forked.
      </action>
      <action issue="LOG4J2-1339" dev="rpopma" type="fix">
        (Perf) AsyncLogger performance optimization: avoid calling instanceof TimestampMessage in hot path.
      </action>
      <action issue="LOG4J2-1324" dev="rpopma" type="fix">
        Improve error handling in the Async Logger background thread: the new default exception handler no longer rethrows the error.
      </action>
      <action issue="LOG4J2-1309" dev="ggregory" type="fix">
        Configuration file error does not show cause exception.
      </action>
      <action issue="LOG4J2-1299" dev="ggregory" type="add">
        Add pattern converter for thread id and priority in PatternLayout.
      </action>
      <action issue="LOG4J2-1289" dev="ggregory" type="fix">
        Change flow logging text from "entry' to "Enter" and "exit" to "Exit".
      </action>
      <action issue="LOG4J2-1284" dev="rpopma" type="fix">
        Made default MessageFactory configurable.
      </action>
      <action issue="LOG4J2-1280" dev="ggregory" type="fix">
        Deprecate org.apache.logging.log4j.util.MessageSupplier.
      </action>
      <action issue="LOG4J2-1280" dev="rpopma" type="fix">
        Logger methods taking Supplier parameters now correctly handle cases where the supplied value is a Message.
      </action>
      <action issue="LOG4J2-1268" dev="rpopma" type="fix">
        FixedDateFormat was incorrect for formats having MMM with the French locale.
      </action>
      <action issue="LOG4J2-1255" dev="rgoers" type="update">
        Add enhanced entry and exit methods.
      </action>
      <action issue="LOG4J2-124" dev="rgoers" type="add">
        Add shutdown methods to LogManager.
      </action>
      <action issue="LOG4J2-1222" dev="rgoers" type="fix">
        Creation of a LoggerContext will fail if shutdown is in progress. LogManager will default to SimpleLogger instead.
      </action>
      <action issue="LOG4J2-1221" dev="rpopma" type="add" due-to="Michael Barker">
        Added async logger Timeout wait strategy and made this the default wait strategy for async loggers.
        This prevents a rare deadlock that may occur on Solaris.
      </action>
      <action issue="LOG4J2-1080" dev="rpopma" type="add">
        Added option to discard events below a certain log level if the async logger ring buffer
        or async appender queue is full.
      </action>
      <action issue="LOG4J2-1237" dev="ggregory" type="add" due-to="Mike Calmus, Gary Gregory">
        Make PatternLayout header and footer accept a pattern.
      </action>
      <action issue="LOG4J2-1244" dev="ggregory" type="add" due-to="Anshu Garg, Remko Popma, Gary Gregory">
        Make header and footer values customizable in JSONLayout.
      </action>
      <action issue="LOG4J2-1245" dev="ggregory" type="add">
        Make CSV Layout header and footers accept patterns.
      </action>
      <action issue="LOG4J2-1192" dev="ggregory" type="add" due-to="Jörg Bretschneider, Gary Gregory">
        Dynamic Subject for SMTP Appender.
      </action>
      <action issue="LOG4J2-1277" dev="ggregory" type="add" due-to="Gary Gregory, Ludovic Hochet">
        FormattedMessage, MessageFormatMessage and StringFormattedMessage should support passing in a Locale to ensure appropriate formatting.
      </action>
      <action issue="LOG4J2-1260" dev="ggregory" type="fix" due-to="Blake Day, Gary Gregory">
        TlsSyslogFrame calculates message length incorrectly.
      </action>
      <action issue="LOG4J2-1258" dev="ggregory" type="fix" due-to="Francis Lalonde">
        Async DynamicThresholdFilter does not use the log event's context map.
      </action>
      <action issue="LOG4J2-1232" dev="ggregory" type="fix" due-to="Nikolai">
        Incorrect log rotation in last week of year.
      </action>
      <action issue="LOG4J2-1248" dev="rpopma" type="fix">
        Fixed broken nanotime in pattern layout.
      </action>
      <action issue="LOG4J2-908" dev="ggregory" type="fix" due-to="Konstantinos Liakos, Patrick Flaherty, Robin Coe, Gary Gregory">
        JSONLayout doesn't add a comma between log events.
      </action>
      <action issue="LOG4J2-1230" dev="ggregory" type="fix" due-to="Vladimir Hudec, Ralph Goers, Gary Gregory">
        Don't concatenate SYSLOG Messages.
      </action>
      <action issue="LOG4J2-1238" dev="ggregory" type="fix">
        org.apache.logging.log4j.core.net.TcpSocketManager and other classes does not report internal exceptions to the status logger.
      </action>
      <action issue="LOG4J2-1212" dev="rpopma" type="fix">
        Fix documentation to specify the correct default wait strategy used by async loggers.
      </action>
      <action issue="LOG4J2-1215" dev="ggregory" type="fix" due-to="Erik Kemperman">
        Documentation/XSD inconsistencies.
      </action>
      <action issue="LOG4J2-1276" dev="ggregory" type="fix" due-to="Ludovic Hochet">
        LoggerMessageSupplierTest and LoggerSupplierTest are Locale sensitive.
      </action>
      <action issue="LOG4J2-1380" dev="ggregory" type="update">
        Update Jackson from 2.7.3 to 2.7.4.
      </action>
      <action issue="LOG4J2-1304" dev="ggregory" type="update">
        Update Jackson from 2.7.0 to 2.7.2.
      </action>
      <action issue="LOG4J2-1253" dev="ggregory" type="update">
        Update LMAX Disruptor from 3.3.2 to 3.3.4.
      </action>
      <action issue="LOG4J2-1219" dev="ggregory" type="update">
        Update SLF4J from 1.7.12 to 1.7.13.
      </action>
      <action issue="LOG4J2-1239" dev="ggregory" type="update">
        Update Jackson from 2.6.3 to 2.6.4.
      </action>
      <action issue="LOG4J2-1249" dev="ggregory" type="update">
        Update Jackson from 2.6.4 to 2.7.0.
      </action>
      <action issue="LOG4J2-1351" dev="ggregory" type="update">
        Update Jackson from 2.7.2 to 2.7.3.
      </action>
      <action issue="LOG4J2-1240" dev="ggregory" type="update">
        Update Liquibase from 3.3.5 to 3.4.2.
      </action>
      <action issue="LOG4J2-1294" dev="ggregory" type="update">
        Update Kafka client from 0.9.0.0 to 0.9.0.1.
      </action>
      <action issue="LOG4J2-1352" dev="ggregory" type="update">
        Update javax.mail from 1.5.4 to 1.5.5.
      </action>
      <action issue="LOG4J2-1358" dev="ggregory" type="update">
        Update Apache Commons Compress from 1.10 to 1.11.
      </action>
      <action issue="LOG4J2-1388" dev="rpopma" type="update">
        Update Google java-allocation-instrumenter from 3.0 to 3.0.1.
      </action>
      <action issue="LOG4J2-1233" dev="ggregory" type="update" due-to="Bahri Gencsoy">
        Misleading Value In Properties Example.
      </action>
      <action issue="LOG4J2-1251" dev="mattsicker" type="fix" due-to="Romain Manni-Bucau">
        Fix JUL bridge issue where LogRecord.getParameters() is used when null.
      </action>
      <action issue="LOG4J2-1254" dev="rpopma" type="fix" due-to="Josh Trow">
        Fix typo in Flow Tracing documentation.
      </action>
      <action issue="LOG4J2-920" dev="mattsicker" type="fix" due-to="Ludovic Hochet">
        ClassNotFoundException for BundleContextSelector when initialising in an OSGi environment.
      </action>
      <action issue="LOG4J2-1300" dev="mattsicker" type="update">
        Remove serializability from classes that don't need it.
      </action>
      <action issue="LOG4J2-1303" dev="mattsicker" type="add">
        Add documentation links to runtime dependencies in each component intro page.
      </action>
      <action issue="LOG4J2-1275" dev="mattsicker" type="fix" due-to="Ludovic Hochet">
        Fix RollingAppenderNoUnconditionalDeleteTest repeat test runs from failing.
      </action>
      <action issue="LOG4J2-1262" dev="mattsicker" type="fix">
        Stop throwing unnecessary exception in Log4jServletContextListener.contextDestroyed().
      </action>
      <action issue="LOG4J2-1252" dev="mattsicker" type="add">
        JeroMqAppender should support layouts.
      </action>
      <action issue="LOG4J2-1227" dev="mattsicker" type="fix" due-to="Olivier Lemasle">
        NullPointerException in MapLookup.lookup if the event is null.
      </action>
      <action issue="LOG4J2-1306" dev="mattsicker" type="update">
        JeroMqAppender should use ShutdownCallbackRegistry instead of runtime hooks.
      </action>
      <action issue="LOG4J2-1217" dev="mattsicker" type="add" due-to="Thies Wellpott">
        PatternLayout option to limit length of text.
      </action>
      <action issue="LOG4J2-1308" dev="mattsicker" type="update">
        Remove need to pre-specify appender et al. identifiers in property file config format.
      </action>
      <action issue="LOG4J2-1050" dev="mattsicker" type="fix" due-to="Adam Retter">
        Add a Log4jLookup class to help write log files relative to log4j2.xml.
      </action>
      <action issue="LOG4J2-1133" dev="mattsicker" type="add">
        Add JNDI lookup documentation.
      </action>
      <action issue="LOG4J2-1310" dev="mattsicker" type="fix">
        JndiLookup mindlessly casts to String and should use String.valueOf().
      </action>
      <action issue="LOG4J2-1206" dev="mattsicker" type="update">
        org.apache.logging.log4j.core.LoggerContext#updateLoggers should call firePropertyChangeEvent.
      </action>
      <action issue="LOG4J2-248" dev="mattsicker" type="fix">
        Log4jWebInitializerImpl: Use Thread instead of Class for fallback classloader.
      </action>
      <action issue="LOG4J2-1169" dev="mattsicker" type="add" due-to="Gerald Kritzinger">
        PatternLayout: Possible variable substitution in equals substitution parameter.
      </action>
      <action issue="LOG4J2-1322" dev="mattsicker" type="update">
        Update Log4j 1.x migration guide to include information about system property lookup syntax changes.
      </action>
      <action issue="LOG4J2-1330" dev="mattsicker" type="fix">
        Fix NoClassDefFoundError in ReflectionUtil on Google App Engine.
      </action>
    </release>
    <release version="2.5" date="2015-12-06" description="GA Release 2.5">
      <action issue="LOG4J2-324" dev="rpopma" type="fix">
        Reduced memory usage of status messages in bounded queue; support zero-length queue that stores no messages.
      </action>
      <action issue="LOG4J2-1173" dev="rpopma" type="fix">
        Fixed rollover error when copying to a directory mapped to a remote Linux host.
      </action>
      <action issue="LOG4J2-435" dev="rpopma" type="add" due-to="Robert Schaft">
        Added support for custom delete actions triggered by a rollover.
      </action>
      <action issue="LOG4J2-649" dev="rgoers" type="update" due-to="Aleksey Zvolinsky">
        Add PurgePolicy and IdlePurgePolicy to RoutingAppender.
      </action>
      <action issue="LOG4J2-1202" dev="rgoers" type="update">
        Remove ConfigurationMonitor. The WatchManager is now used to check for configuration changes.
      </action>
      <action issue="LOG4J2-1195" dev="mikes" type="fix" due-to="Melvin Du">
        Make KafkaAppender support SerializedLayout.
      </action>
      <action issue="LOG4J2-89" dev="rgoers" type="add">
        Allow rollover to occur at any time. Add CronTriggeringPolicy.
      </action>
      <action issue="LOG4J2-381" dev="rgoers" type="fix" due-to="Anthony Baldocchi">
        Allow triggering policy and rollover strategy to be modified during reconfiguration.
      </action>
      <action issue="LOG4J2-1136" dev="rgoers" type="add">
        Add support for JSR 223 scripts in filters and the PatternSelector.
      </action>
      <action issue="LOG4J2-1168" dev="ggregory" type="add" due-to="Steven Swor">
        Add getters for source and destination file in file rename action.
      </action>
      <action issue="LOG4J2-1175" dev="ggregory" type="add">
        Add getters for classes in org.apache.logging.log4j.core.appender.rolling.action.
      </action>
      <action issue="LOG4J2-898" dev="rpopma" type="add">
        Added system property to allow users to control whether messages should be formatted in the background.
      </action>
      <action issue="LOG4J2-1178" dev="ggregory" type="add">
        Support use-case for JDBC's CommonDataSource.setLogWriter(PrintWriter) and java.sql.DriverManager.setLogWriter(PrintWriter).
      </action>
      <action issue="LOG4J2-1187" dev="ggregory" type="add">
        Support use case for java.sql.DriverManager.setLogStream(PrintStream).
      </action>
      <action issue="LOG4J2-1029" dev="rpopma" type="fix" due-to="Stefan Leonhartsberger">
        Performance improvement when gathering location information.
      </action>
      <action issue="LOG4J2-1172" dev="rpopma" type="fix">
        Fixed ThreadLocal leak [AsyncLogger$Info] on Tomcat when using AsyncLoggerContextSelector.
      </action>
      <action issue="LOG4J2-1176" dev="rpopma" type="fix">
        Fixed memory leak when log4j jars are in Tomcat's lib folder.
      </action>
      <action issue="LOG4J2-1180" dev="ggregory" type="fix" due-to="Mikael Ståldal">
        Logger cache does not account for message factory.
      </action>
      <action issue="LOG4J2-879" dev="rpopma" type="fix">
        Documentation: fixed minor issues with the site and manual pages.
      </action>
      <action issue="LOG4J2-999" dev="rpopma" type="fix" due-to="Joan Balagueró">
        RollingFileAppender should also roll over when log event time is equal to rollover time, not only when later.
      </action>
      <action issue="LOG4J2-873" dev="rpopma" type="fix" due-to="Martin Dickins, LC, Luke Woodward">
        Fixed bug where omitting the &lt;display-name&gt; element in web.xml caused incorrect log4j initialization,
        resulting in memory leaks when the web application was stopped or reloaded.
      </action>
      <action issue="LOG4J2-323" dev="rpopma" type="fix">
        Better web app support for async loggers: Fixed a memory leak that occurred when the logging jars are placed
        in the container's classpath and the configuration file uses AsyncRoot/AsyncLogger.
        The problem was that the first web application started the Disruptor background thread [AsyncLoggerConfig-1] but did not stop it until all web apps are stopped.
        Each web application now has its own Disruptor which is stopped/started together with the web app.
      </action>
      <action issue="LOG4J2-493" dev="rpopma" type="fix">
        Better web app support for async loggers: it is now possible to place the logging jars in the container's
        classpath when making all loggers asynchronous by using AsyncLoggerContextSelector. This fixes a problem where
        logging would stop working after stopping and restarting a web application.
      </action>
      <action issue="LOG4J2-1171" dev="rpopma" type="fix">
        Use servlet context name for logger context name when available.
      </action>
      <action issue="LOG4J2-1159" dev="rpopma" type="fix">
        Fixed a ThreadLocal memory leak in Tomcat8 that mentions AsyncLoggers when Async Loggers are not used.
      </action>
      <action issue="LOG4J2-1166" dev="rpopma" type="fix">
        AbstractConfiguration executor should use a DaemonThreadFactory.
      </action>
      <action issue="LOG4J2-1165" dev="rpopma" type="fix">
        Improve Log4j initialization status messages.
      </action>
      <action issue="LOG4J2-1156" dev="rpopma" type="fix">
        Web site corrections and updates.
      </action>
      <action issue="LOG4J2-1158" dev="ggregory" type="fix" due-to="Michael Fortin, Gary Gregory">
        Log4J JUL adapter is using MessageFormat on String passed by java.util.function.Supplier&lt;String>.
      </action>
      <action issue="LOG4J2-801" dev="mattsicker" type="fix">
        org.apache.logging.log4j.core.Logger should be serializable.
      </action>
      <action issue="LOG4J2-1157" dev="mattsicker" type="fix" due-to="Norbert Bartels">
        Fix compilation error for classes annotated with @Plugin.
      </action>
      <action issue="LOG4J2-948" dev="mattsicker" type="fix" due-to="Andrew Flower">
        Fix plugin documentation error about Converters.
      </action>
      <action issue="LOG4J2-1193" dev="ggregory" type="fix">
        Prefix all thread names Log4j creates with "Log4j2-".
      </action>
      <action issue="LOG4J2-1194" dev="ggregory" type="fix" due-to="Adam Brin">
        Documentation does not match parameters for LoggerNameLevelRewritePolicy.
      </action>
      <action issue="LOG4J2-1196" dev="mattsicker" type="fix" due-to="René Zanner">
        MongoDbConnection does not close MongoClient.
      </action>
      <action issue="LOG4J2-1174" dev="ggregory" type="update">
        Update Jackson from 2.6.2 to 2.6.3.
      </action>
      <action issue="LOG4J2-1207" dev="ggregory" type="update">
        Update kafka-clients from 0.8.2.2 to 0.9.0.0.
      </action>
    </release>
    <release version="2.4.1" date="2015-10-08" description="GA Release 2.4.1">
      <action issue="LOG4J2-1129" dev="rgoers" type="add">
        Allow PatternLayout to select a pattern to use based on some selection criteria.
      </action>
      <action issue="LOG4J2-1145" dev="ggregory" type="add">
        Add %equals to PatternLayout to test and replace patterns with strings.
      </action>
      <action issue="LOG4J2-1147" dev="ggregory" type="add">
        Add %equalsIgnoreCase to PatternLayout to test and replace patterns with strings.
      </action>
      <action issue="LOG4J2-1146" dev="ggregory" type="add">
        Add %notEmpty to PatternLayout to avoid output of patterns where all variables are empty.
      </action>
      <action issue="LOG4J2-1020" dev="mikes" type="add">
        Add possibility to set shutdown timeout on AsyncAppender.
      </action>
      <action issue="LOG4J2-1153" dev="rpopma" type="fix">
        Fixed NullPointerException when only root logger is defined (and no named loggers) in configuration properties file.
      </action>
      <action issue="LOG4J2-1140" dev="rpopma" type="fix">
        Fixed bug where headers were not being written to first file with RollingFileAppender.
      </action>
      <action issue="LOG4J2-1149" dev="rpopma" type="fix">
        Fixed bug where PatternLayout predefined date pattern with time zone always renders default date format.
      </action>
      <action issue="LOG4J2-1050" dev="rpopma" type="fix">
        Fixed Log4jLookup.
      </action>
      <action issue="LOG4J2-1142" dev="rpopma" type="fix">
        Fix potential memory leak in web applications by using a straight ThreadLocal field instead of subclassing ThreadLocal.
      </action>
      <action issue="LOG4J2-1135" dev="rpopma" type="fix">
        Compression on rollover was broken: log file was renamed to .zip but not compressed.
      </action>
      <action issue="LOG4J2-1127" dev="ggregory" type="fix">
        log4j2.xml cannot be parsed on Oracle Weblogic 12c.
      </action>
      <action issue="LOG4J2-1132" dev="ggregory" type="fix">
        Do not use MongoDB driver 2.13.3 deprecated methods.
      </action>
      <action issue="LOG4J2-1144" dev="ggregory" type="fix">
        Add %markerSimpleName in pattern layout should evaluate to marker name (not toString()).
      </action>
      <action issue="LOG4J2-1126" dev="ggregory" type="fix">
        Web site corrections and updates.
      </action>
      <action issue="LOG4J2-1151" dev="rpopma" type="update">
        Performance improvement: backport Java 8 fast ISO-8859-1 String to byte[] encoder to AbstractStringLayout.
      </action>
      <action issue="LOG4J2-935" dev="rpopma" type="update">
        Performance improvement when converting Strings to byte[] arrays.
      </action>
      <action issue="LOG4J2-1040" dev="ggregory" type="update">
        Update MongoDB driver from 2.13.3 to 3.0.4.
      </action>
      <action issue="LOG4J2-1128" dev="ggregory" type="update">
        Reuse StringBuilder to improve performance for String-based layouts: CSV, GELF, HTML, RFC524, Syslog.
      </action>
      <action issue="LOG4J2-1131" dev="ggregory" type="update">
        Update mongo-java-driver from 2.13.2 to 2.13.3.
      </action>
      <action issue="LOG4J2-1138" dev="ggregory" type="update">
        Do not use Jackson deprecated methods.
      </action>
      <action issue="LOG4J2-1139" dev="ggregory" type="update">
        Update Jackson from 2.6.1 to 2.6.2.
      </action>
      <action issue="LOG4J2-1150" dev="ggregory" type="update">
        Update kafka-clients from 0.8.2.1 to 0.8.2.2.
      </action>
    </release>
    <release version="2.4" date="2015-09-20" description="GA Release 2.4">
      <action issue="LOG4J2-635" dev="rgoers" type="add">
        Add support for configuration via Properties.
      </action>
      <action issue="LOG4J2-952" dev="rgoers" type="add">
        Add ConfigurationBuilder for programmatic configuration.
      </action>
      <action issue="LOG4J2-1017" dev="ggregory" type="update">
        Update Java platform from Java 6 to 7. From this version onwards, log4j 2 requires Java 7.
      </action>
      <action issue="LOG4J2-599" dev="rpopma" type="add">
        Added support for Java 8 lambda expressions to lazily construct a log message only if
              the requested log level is enabled.
      </action>
      <action issue="LOG4J2-1118" dev="rpopma" type="add">
        Updated Logger wrapper generator tool to add Java 8 lambda support for custom log levels.
      </action>
      <action issue="LOG4J2-1107" dev="ggregory" type="add" due-to="Mikael Ståldal">
        New Appender for Apache Kafka.
      </action>
      <action issue="LOG4J2-1113" dev="ggregory" type="add" due-to="Gary Gregory">
        New publisher Appender for ZeroMQ (using JeroMQ).
      </action>
      <action issue="LOG4J2-1088" dev="ggregory" type="add" due-to="Gary Gregory">
        Add Comma Separated Value (CSV) layouts for parameter and event logging.
      </action>
      <action issue="LOG4J2-812" dev="rgoers" type="update">
        PatternLayout timestamp formatting performance improvement: replaced synchronized SimpleDateFormat with
        Apache Commons FastDateFormat. This and better caching resulted in a ~3-30X faster timestamp formatting.
      </action>
      <action issue="LOG4J2-1097" dev="rpopma" type="update">
        PatternLayout timestamp formatting performance improvement: predefined date formats (and variants using
        a period '.' millisecond separator instead of ',') are now formatted ~2-10X faster than other date formats.
      </action>
      <action issue="LOG4J2-1096" dev="rpopma" type="update">
        Improved performance of ParameterizedMessage::getFormattedMessage by ~2X.
      </action>
      <action issue="LOG4J2-1120" dev="rpopma" type="update">
        LoggerConfig performance improvements: avoid unnecessary lock acquisition, use more efficient data structure.
      </action>
      <action issue="LOG4J2-1125" dev="rpopma" type="update">
        PatternLayout performance improvement by caching and reusing a ThreadLocal StringBuilder.
      </action>
      <action issue="LOG4J2-1121" dev="rpopma" type="fix">
        Fixed potential race condition on reconfiguration. Introduced ReliabilityStrategy to facilitate
        switching between different mechanisms for preventing log events from being dropped on reconfiguration.
      </action>
      <action issue="LOG4J2-1114" dev="ggregory" type="update">
        Add thread name to status logger layout.
      </action>
      <action issue="LOG4J2-1123" dev="ggregory" type="fix">
        Core Configurator.initialize(String, ClassLoader, String) fails to work when config location is a file path.
      </action>
      <action issue="LOG4J2-1117" dev="ggregory" type="fix" due-to="Marcus Thiesen">
        OutputStreamManager in ConsoleAppender leaking managers.
      </action>
      <action issue="LOG4J2-1044" dev="rgoers" type="fix">
        Write pending events to Flume when the appender is stopped.
      </action>
      <action issue="LOG4J2-1108" dev="ggregory" type="fix" due-to="Mikael Ståldal">
        NullPointerException when passing null to java.util.logging.Logger.setLevel().
      </action>
      <action issue="LOG4J2-1110" dev="ggregory" type="fix">
        org.apache.logging.log4j.jul.CoreLogger.setLevel() checks for security permission too late.
      </action>
      <action dev="rpopma" type="remove">
        Removed experimental interface LevelLogger which got committed to master by mistake.
      </action>
      <action issue="LOG4J2-1010" dev="rgoers" type="update">
        Pass log event when interpolating logger properties.
      </action>
      <action issue="LOG4J2-1090" dev="ggregory" type="add">
        Add Core Configurator APIs to change a logger's level.
      </action>
      <action issue="LOG4J2-1105" dev="ggregory" type="add" due-to="Gary Gregory">
        Add API org.apache.logging.log4j.Level.isInRange(Level, Level).
      </action>
      <action issue="LOG4J2-1106" dev="ggregory" type="add" due-to="Gary Gregory">
        Add a LevelRangeFilter class.
      </action>
      <action issue="LOG4J2-1074" dev="rpopma" type="add">
        Added support for system nanosecond time in pattern layout.
      </action>
      <action issue="LOG4J2-1075" dev="rpopma" type="add">
        Added support for compressing to bzip2 format on file rollover.
      </action>
      <action issue="LOG4J2-1077" dev="ggregory" type="add">
        Support additional Apache Commons Compress compression formats on rollover: Deflate, Pack200, XY.
      </action>
      <action issue="LOG4J2-767" dev="ggregory" type="add" due-to="Mikael Ståldal">
        New module for Liquibase integration.
      </action>
      <action issue="LOG4J2-1023" dev="ggregory" type="add" due-to="Mikael Ståldal">
        New RewritePolicy for changing level of a log event.
      </action>
      <action issue="LOG4J2-1015" dev="ggregory" type="add" due-to="Daniel Marcotte">
        Add a way to route messages based on the %marker in Layout for RoutingAppender.
      </action>
      <action issue="LOG4J2-1050" dev="ggregory" type="add" due-to="Adam Retter">
        Add a Log4jLookup class to help write log files relative to log4j2.xml.
      </action>
      <action issue="LOG4J2-1057" dev="ggregory" type="add">
        Add API org.apache.logging.log4j.LogManager.getFormatterLogger().
      </action>
      <action issue="LOG4J2-1066" dev="ggregory" type="add" due-to="Charles Allen">
        Expose Log4jContextFactory's ShutdownCallbackRegistry.
      </action>
      <action issue="LOG4J2-1084" dev="ggregory" type="fix" due-to="Philipp Schneider">
        Misleading StatusLogger WARN event in LogManager with java.util.Map.
      </action>
      <action issue="LOG4J2-1051" dev="ggregory" type="fix" due-to="Lukasz Lenart">
        NoClassDefFoundError when starting app on Google App Engine.
      </action>
      <action issue="LOG4J2-684" dev="ggregory" type="fix" due-to="Joern Huxhorn, Mauro Molinari">
        ExtendedThrowablePatternConverter does not print suppressed exceptions.
      </action>
      <action issue="LOG4J2-1069" dev="ggregory" type="fix" due-to="Sam Braam">
        Improper handling of JSON escape chars when deserializing JSON log events.
      </action>
      <action issue="LOG4J2-1068" dev="ggregory" type="fix" due-to="Andy McMullan">
        Exceptions not logged when using TcpSocketServer + SerializedLayout.
      </action>
      <action issue="LOG4J2-1067" dev="ggregory" type="fix" due-to="Sam Braam">
        ThrowableProxy getExtendedStackTraceAsString throws NPE on deserialized nested exceptions.
      </action>
      <action issue="LOG4J2-1049" dev="rpopma" type="fix" due-to="Robert Schaft">
        AsyncAppender now resets the thread interrupted flag after catching InterruptedException.
      </action>
      <action issue="LOG4J2-1048" dev="rpopma" type="fix" due-to="Nikhil">
        FileConfigurationMonitor unnecessarily calls System.currentTimeMillis() causing high CPU usage.
      </action>
      <action issue="LOG4J2-1037" dev="ggregory" type="fix" due-to="Marc Dergacz">
        Backward compatibility issue in log4j-1.2-api NDC pop() and peek().
      </action>
      <action issue="LOG4J2-1025" dev="ggregory" type="fix" due-to="Mikael Ståldal">
        Custom java.util.logging.Level gives null Log4j Level and causes NPE.
      </action>
      <action issue="LOG4J2-1033" dev="ggregory" type="fix" due-to="Mikael Ståldal">
        SimpleLogger creates unnecessary Map objects by calling ThreadContext.getContext() instead of getImmutableContext().
      </action>
      <action issue="LOG4J2-1026" dev="ggregory" type="fix">
        HighlightConverter does not obey noConsoleNoAnsi.
      </action>
      <action issue="LOG4J2-1019" dev="ggregory" type="fix">
        ZipCompressAction leaves files open until GC when an IO error takes place.
      </action>
      <action issue="LOG4J2-1020" dev="ggregory" type="fix">
        GzCompressAction leaves files open until GC when an IO error takes place.
      </action>
      <action issue="LOG4J2-1038" dev="ggregory" type="fix" due-to="Gili">
        Incorrect documentation for layout default charset.
      </action>
      <action issue="LOG4J2-1042" dev="ggregory" type="fix" due-to="Guillaume Turri">
        Socket and Syslog appenders don't take timeout into account at startup.
      </action>
      <action issue="LOG4J2-934" dev="ggregory" type="fix" due-to="Kenneth Gendron">
        Circular suppressed Exception throws StackOverflowError.
      </action>
      <action issue="LOG4J2-1046" dev="ggregory" type="fix" due-to="Kenneth Gendron">
        Circular Exception cause throws StackOverflowError.
      </action>
      <action issue="LOG4J2-982" dev="ggregory" type="fix" due-to="Mikhail Mazurskiy">
        Use System.nanoTime() to measure time intervals.
      </action>
      <action issue="LOG4J2-1045" dev="ggregory" type="fix" due-to="Günter Albrecht">
        Externalize log4j2.xml via URL resource.
      </action>
      <action issue="LOG4J2-1058" dev="ggregory" type="fix" due-to="Daniel Branzea">
        Log4jMarker#contains(String) does not respect org.slf4j.Marker contract.
      </action>
      <action issue="LOG4J2-1060" dev="ggregory" type="fix">
        Log4jMarker#contains(Marker) does not respect org.slf4j.Marker contract.
      </action>
      <action issue="LOG4J2-1061" dev="ggregory" type="fix">
        Log4jMarker#remove(Marker) does not respect org.slf4j.Marker contract.
      </action>
      <action issue="LOG4J2-1062" dev="ggregory" type="fix">
        Log4jMarker#add(Marker) does not respect org.slf4j.Marker contract.
      </action>
      <action issue="LOG4J2-1064" dev="ggregory" type="fix">
        org.apache.logging.slf4j.Log4jMarker does not implement org.slf4j.Marker.equals(Object) org.slf4j.Marker.hashCode().
      </action>
      <action issue="LOG4J2-889" dev="rpopma" type="fix" due-to="Maciej Karaś, Kenneth Leider">
        Header in layout should not be written on application startup if appending to an existing file. Fixes LOG4J2-1030.
      </action>
      <action issue="LOG4J2-918" dev="rpopma" type="fix">
        Clarify documentation for combining async with sync loggers.
      </action>
      <action issue="LOG4J2-1078" dev="ggregory" type="fix" due-to="Mikael Ståldal">
        GelfLayout throws exception if some log event fields are null.
      </action>
      <action issue="LOG4J2-1044" dev="rgoers" type="update">
        Support batchSize in FlumeAvroManager.
      </action>
      <action issue="LOG4J2-1065" dev="ggregory" type="update">
        Define org.apache.logging.log4j.Marker.equals(Object) and org.apache.logging.log4j.Marker.hashCode().
      </action>
      <action issue="LOG4J2-1063" dev="ggregory" type="update">
        Avoid creating temporary array object in org.apache.logging.slf4j.Log4jMarker.iterator().
      </action>
      <action issue="LOG4J2-890" dev="ggregory" type="update" due-to="Hassan Kalaldeh, Robert Andersson, Remko Popma">
        log4j-web-2.1 should workaround a bug in JBOSS EAP 6.2.
      </action>
      <action issue="LOG4J2-403" dev="ggregory" type="update" due-to="Poorna Subhash P, Jeremy Lautman">
        MongoDB appender, username and password should be optional.
      </action>
      <action issue="LOG4J2-1035" dev="ggregory" type="update">
        Log4j2 tries to SystemClassLoader when running on Google AppEngine.
      </action>
      <action issue="LOG4J2-1022" dev="rgoers" type="update">
        Allow a list of keys to be specified in the MDC pattern converter.
      </action>
      <action issue="LOG4J2-959" dev="ggregory" type="update">
        Fix FindBugs DM_DEFAULT_ENCODING bug in SimpleLogger.logMessage() and simplify code.
      </action>
      <action issue="LOG4J2-1036" dev="ggregory" type="update">
        Update Apache Flume from 1.5.2 to 1.6.0.
      </action>
      <action issue="LOG4J2-1041" dev="ggregory" type="update">
        Update MongoDB driver from 2.11.2 to 2.13.2.
      </action>
      <action issue="LOG4J2-1018" dev="ggregory" type="update">
        Update database tests from H2 1.3.175 to 1.3.176.
      </action>
      <action issue="LOG4J2-1070" dev="ggregory" type="update">
        Update Java Mail from 1.5.2 to 1.5.4.
      </action>
      <action issue="LOG4J2-1079" dev="ggregory" type="update">
        Update Jackson from 2.5.3 to 2.5.4.
      </action>
      <action issue="LOG4J2-1879" dev="ggregory" type="update">
        Update Jackson from 2.5.4 to 2.6.0.
      </action>
      <action issue="LOG4J2-1092" dev="ggregory" type="update">
        Update Jackson from 2.6.0 to 2.6.1.
      </action>
      <action issue="LOG4J2-1104" dev="ggregory" type="update">
        Update Apache Commons Compress from 1.9 to 1.10.
      </action>
    </release>
    <release version="2.3" date="2015-05-09" description="GA Release 2.3">
      <action issue="LOG4J2-1009" dev="ggregory" type="fix" due-to="Mikael Ståldal">
        Incorrectly defined compressionType parameter to GelfLayout.
      </action>
      <action issue="LOG4J2-1008" dev="ggregory" type="fix" due-to="Ralph Goers, Gary Gregory">
        org.apache.logging.log4j.core.config.plugins.util.ResolverUtil.extractPath(URL) incorrectly converts '+' characters to spaces.
      </action>
      <action issue="LOG4J2-1007" dev="ggregory" type="fix" due-to="Ralph Goers, Gary Gregory">
        org.apache.logging.log4j.core.util#fileFromUri(URI uri) incorrectly converts '+' characters to spaces.
      </action>
      <action issue="LOG4J2-1003" dev="ggregory" type="fix" due-to="Dan Armbrust">
        JUL Logger.throwing is mis-mapped to ERROR when it should be TRACE.
      </action>
      <action issue="LOG4J2-965" dev="ggregory" type="fix" due-to="Khotyn Huang">
        System.out no longer works after the Console appender and JANSI are initialized.
      </action>
      <action issue="LOG4J2-998" dev="ggregory" type="update" due-to="Mariano Gonzalez">
        Make org.apache.logging.log4j.core.Logger#updateConfiguration protected.
      </action>
      <action issue="LOG4J2-995" dev="rgoers" type="update">
        Move UTF-8 constant from Charsets to Constants class. Remove Charsets class.
      </action>
      <action issue="LOG4J2-993" dev="rgoers" type="fix">
        Deadlock would occur if appender thread creates a new Logger during reconfiguration.
      </action>
      <action issue="LOG4J2-991" dev="rpopma" type="fix" due-to="Ryan Rupp">
        Async root logger config should default includeLocation to false.
      </action>
      <action issue="LOG4J2-985" dev="rpopma" type="fix" due-to="Sean Dawson">
        AbstractFilter should not implement equals() and hashCode().
      </action>
      <action issue="LOG4J2-984" dev="ggregory" type="add" due-to="Jonas Höpfner">
        PatternLayout %highlight to support noConsoleNoAnsi like %style.
      </action>
      <action issue="LOG4J2-926" dev="ggregory" type="add" due-to="David Ohana">
        Truncate from the end of text format modifier.
      </action>
      <action issue="LOG4J2-980" dev="ggregory" type="fix" due-to="Mikhail Mazurskiy">
        Numerical overflow in BurstFilter not handled correctly.
      </action>
      <action issue="LOG4J2-981" dev="ggregory" type="fix" due-to="Mikhail Mazurskiy">
        Incorrect unlock in ProviderUtil.
      </action>
      <action issue="LOG4J2-966" dev="ggregory" type="fix">
        KeyStoreConfiguration.createKeyStoreConfiguration() ignores keyManagerFactoryAlgorithm.
      </action>
      <action issue="LOG4J2-976" dev="ggregory" type="fix" due-to="Matt Quinn">
        Using monitorInterval with YAML config file format causes JSONParseException.
      </action>
      <action issue="LOG4J2-964" dev="ggregory" type="fix" due-to="Jonne Jyrylä">
        StringFormattedMessage serialization is incorrect.
      </action>
      <action issue="LOG4J2-947" dev="ggregory" type="fix" due-to="Stefan Wehner">
        A new StatusLoggerAdmin listener is added to StatusLogger every time the log is reconfigured.
      </action>
      <action issue="LOG4J2-968" dev="ggregory" type="fix" due-to="Paul D Johe">
        SyslogLayout contains extra space.
      </action>
      <action issue="LOG4J2-967" dev="ggregory" type="fix" due-to="Stefan Wehner">
        log4j2.component.properties not read for all properties.
      </action>
      <action issue="LOG4J2-971" dev="ggregory" type="fix" due-to="Paul D Johe">
        Another bad priority in Syslog messages.
      </action>
      <action issue="LOG4J2-972" dev="ggregory" type="fix">
        org.apache.logging.log4j.core.net.ssl.TlsSyslogInputStreamReader does not need to create temp Integer objects.
      </action>
      <action issue="LOG4J2-974" dev="ggregory" type="fix" due-to="Daniel Galán y Martins">
        Typo in EventLogger documentation.
      </action>
      <action issue="LOG4J2-988" dev="ggregory" type="update">
        Update LMAX Disruptor from 3.3.0 to 3.3.2.
      </action>
      <action issue="LOG4J2-987" dev="ggregory" type="update">
        Migrate tests from Logback 1.1.2 to 1.1.3.
      </action>
      <action issue="LOG4J2-988" dev="ggregory" type="update">
        Update tests to use ActiveMQ from 5.10 to 5.11.1.
      </action>
      <action issue="LOG4J2-1004" dev="ggregory" type="update">
        Update Jackson from 2.5.1 to 2.5.3.
      </action>
      <action issue="LOG4J2-1005" dev="ggregory" type="update">
        Update Slf4j from 1.7.7 to 1.7.12.
      </action>
    </release>
    <release version="2.2" date="2015-02-22" description="GA Release 2.2">
      <action issue="LOG4J2-938" dev="rpopma" type="fix" due-to="Mauro Molinari">
        (JMX) To avoid memory leaks when web applications are restarted, JMX notifications are sent from
        the caller thread in web applications. For non-web applications notifications are sent from a background thread
        as before.
      </action>
      <action issue="LOG4J2-957" dev="ggregory" type="fix" due-to="fatih guleryuz">
        Missing toUpperCase(Locale.ENGLISH).
      </action>
      <action issue="LOG4J2-956" dev="ggregory" type="fix" due-to="David Kellerman">
        Manual refers to Route "AppenderRef" attribute, should be "ref".
      </action>
      <action issue="LOG4J2-955" dev="rpopma" type="update">
        Documentation: clarify system properties to control status logger, improve troubleshooting FAQ entry.
      </action>
      <action issue="LOG4J2-950" dev="ggregory" type="update" due-to="Joel Edwards">
        Incorrect attribute name in PropertiesRewritePolicy example.
      </action>
      <action issue="LOG4J2-944" dev="ggregory" type="fix" due-to="Vinayaka Ramachandra">
        Log4j Flume appender is not adding millisecond to the event headers when the event is logged at 000 milliseconds.
      </action>
      <action issue="LOG4J2-941" dev="ggregory" type="add" due-to="Konstantinos Liakos">
        Allow JSON layout to create one compact log record per line.
      </action>
      <action issue="LOG4J2-933" dev="ggregory" type="add" due-to="ppiman at gmail.com">
        HTML layout should not use attribute minimalization for hr noshade.
      </action>
      <action issue="LOG4J2-895" dev="ggregory" type="add">
        Specify the SyslogAppender connect timeout value as part of the configuration.
        The SyslogAppender takes a new parameter connectTimeoutMillis.
      </action>
      <action issue="LOG4J2-899" dev="ggregory" type="add">
        Specify the SocketAppender connect timeout value as part of the configuration.
        The SyslogAppender takes a new parameter connectTimeoutMillis.
      </action>
      <action issue="LOG4J2-924" dev="ggregory" type="fix" due-to="Ryan Rupp">
        Log4j 1.2 Bridge doesn't map level ALL correctly in Category.getEffectiveLevel().
      </action>
      <action issue="LOG4J2-931" dev="ggregory" type="fix" due-to="Robert Gacki">
        ConsoleAppender is missing @PluginFactory annotation at createAppender method.
      </action>
      <action issue="LOG4J2-919" dev="ggregory" type="fix" due-to="David Johle">
        Logging system fails to initialize if XInclude API is not available.
      </action>
      <action issue="LOG4J2-914" dev="ggregory" type="fix" due-to="Kaj Bjurman">
        ThrowableProxy.getExtendedStackTraceAsString causes NullPointerException.
      </action>
      <action issue="LOG4J2-912" dev="ggregory" type="fix">
        XML configuration does not report full error message for XInclude parser configuration problems.
      </action>
      <action issue="LOG4J2-903" dev="ggregory" type="fix" due-to="Mauro Molinari">
        ClassLoaderContextSelector uses ClassLoader.toString() as a key
      </action>
      <action issue="LOG4J2-834" dev="ggregory" type="fix" due-to="Nikita Koval, Leonard Broman, Thiago Kronig">
        ThrowableProxy throws NoClassDefFoundError.
      </action>
      <action issue="LOG4J2-893" dev="ggregory" type="fix">
        NullPointerException on filter when mapping JUL to Log4j2.
      </action>
      <action issue="LOG4J2-892" dev="ggregory" type="fix">
        JUL adapter does not map Log4j'2 FATAL level to a JUL level.
      </action>
      <action issue="LOG4J2-881" dev="ggregory" type="fix" due-to="Mariano Gonzalez">
        AbstractLifecycle should not implement equals() and hashCode().
      </action>
      <action issue="LOG4J2-897" dev="ggregory" type="fix">
        Javadoc for org.apache.log4j.BasicConfigurator.configure() is incorrect.
      </action>
      <action issue="LOG4J2-891" dev="ggregory" type="fix">
        AbstractLifecycle should not implement equals() and hashCode().
      </action>
      <action issue="LOG4J2-946" dev="ggregory" type="fix" due-to="artemonster">
        [docs] Using Log4j 2 in Web Applications: Update example (Log4jWebLifeCycle is not visible).
      </action>
      <action issue="LOG4J2-901" dev="ggregory" type="update" due-to="Tihomir Meščić, Siegfried Greisinger">
        Update docs for SyslogAppender: "No structured id name was supplied"
      </action>
      <action issue="LOG4J2-958" dev="ggregory" type="update">
        Update from Jackson 2.5.0 to 2.5.1.
      </action>
      <action issue="LOG4J2-925" dev="ggregory" type="update">
        Update from Jackson 2.4.4 to 2.5.0.
      </action>
      <action issue="LOG4J2-910" dev="ggregory" type="update">
        Update Jackson from 2.4.3 to 2.4.4.
      </action>
      <action issue="LOG4J2-881" dev="ggregory" type="update">
        Update Jackson from 2.4.2 to 2.4.3.
      </action>
      <action issue="LOG4J2-882" dev="ggregory" type="update">
        Update maven-core from 3.1.0 to 3.2.3.
      </action>
      <action issue="LOG4J2-883" dev="ggregory" type="update">
        Update tests from org.apache.felix.framework 4.2.1 to 4.4.1.
      </action>
      <action issue="LOG4J2-884" dev="ggregory" type="update">
        Update org.eclipse.osgi from 3.6.0 to 3.7.1.
      </action>
      <action issue="LOG4J2-900" dev="ggregory" type="update">
        Update Apache Flume from 1.5.0.1 to 1.5.2.
      </action>
    </release>
    <release version="2.1" date="2014-10-19" description="GA Release 2.1">
      <action issue="LOG4J2-676" dev="rgoers" type="fix" due-to="Stefan Bodewig">
        Some typo fixes and enhancements for the site.
      </action>
      <action issue="LOG4J2-868" dev="mattsicker" type="add">
        Add ShutdownCallbackRegistry interface for customizable shutdown callback handling. This is particularly
        useful for application servers that wish to integrate with Log4j 2.
      </action>
      <action issue="LOG4J2-866" dev="rpopma" type="fix" due-to="Gerard Weatherby">
        Documentation: fixed missing closing parenthesis in code example.
      </action>
      <action issue="LOG4J2-862" dev="mattsicker" type="fix" due-to="Michael Sutherland">
        Fixed classloader issue that prevented Log4j from finding the implementation when used in a custom Ant task.
      </action>
      <action issue="LOG4J2-589" dev="rpopma" type="add">
        Supported filtering on custom log levels in configuration.
      </action>
      <action issue="LOG4J2-861" dev="rpopma" type="fix">
        Documentation: fix broken links on left navigation Extending Log4j Configuration sub-menu.
      </action>
      <action issue="LOG4J2-856" dev="rpopma" type="add">
        Documentation: add sections on the JUL Adapter, IO Streams and NoSQL Appenders to the Maven and Ivy page.
      </action>
      <action issue="LOG4J2-797" dev="rpopma" type="fix" due-to="Andreas Rytina">
        Documentation: clarified why log4j-core is a compile time dependency in Maven and Ivy page.
      </action>
      <action issue="LOG4J2-855" dev="rpopma" type="fix">
        Documentation: fix broken links on Appenders manual page.
      </action>
      <action issue="LOG4J2-807" dev="rpopma" type="fix">
        Prevent NPE when configuration with AsyncLogger/AsyncRoot is reloaded.
      </action>
      <action issue="LOG4J2-848" dev="ggregory" type="add">
        Add a Java lookup to provide nicely formatted runtime version information.
      </action>
      <action issue="LOG4J2-809" dev="mattsicker" type="add">
        Move reflection utility class to API's private utility classes.
      </action>
      <action issue="LOG4J2-845" dev="mattsicker" type="update">
        Add 2.1.0 to compatible versions in Log4j API ProviderUtil and update Log4jAPIVersion to 2.1.0 in
        core META-INF/log4j-provider.properties.
      </action>
      <action issue="LOG4J2-833" dev="rpopma" type="add">
        Documentation: added Runtime Dependencies link to left nav-bar on site.
      </action>
      <action issue="LOG4J2-816" dev="rpopma" type="add">
        Documentation: added section on XInclude to user manual Configuration page.
      </action>
      <action issue="LOG4J2-678" dev="rpopma" type="fix" due-to="Matt Sicker">
        Documentation: fixed minor issues with Log4j2 web site/documentation.
      </action>
      <action issue="LOG4J2-844" dev="rpopma" type="update">
        Update JMH to 1.1 from 0.7.2.
      </action>
      <action issue="LOG4J2-843" dev="rpopma" type="fix">
        Migrate JpaHyperSqlAppenderTest JUnit performance test to log4j-perf.
      </action>
      <action issue="LOG4J2-842" dev="rpopma" type="fix">
        Migrate JpaH2AppenderTest JUnit performance test to log4j-perf.
      </action>
      <action issue="LOG4J2-841" dev="rpopma" type="fix">
        Migrate JdbcHyperSqlAppenderTest JUnit performance test to log4j-perf.
      </action>
      <action issue="LOG4J2-840" dev="rpopma" type="fix">
        Migrate JdbcH2AppenderTest JUnit performance test to log4j-perf.
      </action>
      <action issue="LOG4J2-830" dev="rpopma" type="fix">
        Respect external interrupt signal to allow application shutdown after joining AsyncAppender thread.
      </action>
      <action issue="LOG4J2-813" dev="ggregory" type="fix" due-to="David Erichsen, Brandon Barry">
        MarkerManager Log4jMarker.hasParents() returns opposite of correct result.
      </action>
      <action issue="LOG4J2-785" dev="rpopma" type="fix">
        Documentation: fixed capitalization inconsistency in user manual example config.
      </action>
      <action issue="LOG4J2-829" dev="rpopma" type="fix">
        Fixed issue in RollingFile filePattern: backslashes are path separators, not escape characters.
      </action>
      <action issue="LOG4J2-547" dev="mattsicker" type="add">
        Add the Log4j IOStreams component.
      </action>
      <action issue="LOG4J2-431" dev="rpopma" type="add" due-to="Claude Mamo">
        Added Memory-Mapped File Appender.
      </action>
      <action issue="LOG4J2-832" dev="ggregory" type="fix" due-to="Seth Leger">
        ThrowableProxy fails if a class in logged stack trace throws java.lang.Error from initializer
      </action>
      <action issue="LOG4J2-831" dev="rpopma" type="update">
        Documentation: updated FAQ "which jars" diagrams for JUL bridge and 2.1 version.
      </action>
      <action issue="LOG4J2-827" dev="mattsicker" type="add">
        Support use of TypeConverter classes through the standard Plugin system.
      </action>
      <action issue="LOG4J2-745" dev="mattsicker" type="fix" due-to="Scott Harrington">
        Avoid ConverterKey plugin clashes by using a more predictable plugin loading infrastructure.
        Plugins have been segmented into three parts: class path, user-specified packages, and OSGi bundles.
      </action>
      <action issue="LOG4J2-798" dev="mattsicker" type="fix" due-to="Scott Harrington">
        Fixed plugin scanning redundancy causing massive slowdowns in certain environments.
      </action>
      <action issue="LOG4J2-753" dev="rpopma" type="fix">
        Reduced CachedClock thread contention.
      </action>
      <action issue="LOG4J2-819" dev="mattsicker" type="fix" due-to="Gary Gregory">
        Fixed memory leak in Tomcat 6 caused by clock background threads unintentionally
        started by Tomcat after web application stop.
      </action>
      <action issue="LOG4J2-825" dev="mattsicker" type="add">
        Add simple validation constraint annotations for the Plugin system.
      </action>
      <action issue="LOG4J2-428" dev="ggregory" type="add" due-to="Mark Paluch, Mikael Ståldal">
        Implement a GELF layout.
      </action>
      <action issue="LOG4J2-391" dev="rgoers" type="fix" due-to="Kamal Bahadur">
        FlumePersistentManager now handles LockConflictExceptions in Berkeley Db when sending a batch.
      </action>
      <action issue="LOG4J2-782" dev="mattsicker" type="fix">
        Remove invalid Oracle Maven repository.
      </action>
      <action issue="LOG4J2-780" dev="mattsicker" type="update">
        Update Spring Framework to 3.2.11.RELEASE from 3.2.8.RELEASE.
      </action>
      <action issue="LOG4J2-815" dev="mattsicker" type="update">
        Unify the two JMS appenders into a single appender. Configurations written for 2.0 will still work in 2.1+.
      </action>
      <action issue="LOG4J2-608" dev="mattsicker" type="add">
        Add java.util.logging implementation based on log4j-api. See log4j-jul documentation for more details.
      </action>
      <action issue="LOG4J2-796" dev="rpopma" type="fix">
        Fixed issue where log4j-to-slf4j did not work correctly with SLF4J Simple Logger.
      </action>
      <action issue="LOG4J2-811" dev="ggregory" type="fix" due-to="Yogesh Rao">
        SimpleLogger throws ArrayIndexOutOfBoundsException for an empty array.
      </action>
      <action issue="LOG4J2-663" dev="mattsicker" type="fix" due-to="Florian Brunner">
        Fix OSGi Import-Package problem with the JMS API.
      </action>
      <action issue="LOG4J2-793" dev="mattsicker" type="add">
        Add support for custom SLF4J Markers in log4j-slf4j-impl module.
      </action>
      <action issue="LOG4J2-783" dev="rpopma" type="fix" due-to="Minglei Lee">
        PatternLayout should use platform character encoding by default, not UTF-8.
      </action>
      <action issue="LOG4J2-771" dev="ggregory" type="add">
        Add lookup for application main arguments.
      </action>
      <action issue="LOG4J2-787" dev="ggregory" type="add">
        Add lookup for JVM arguments.
      </action>
      <action issue="LOG4J2-790" dev="ggregory" type="update">
        Update Jackson to 2.4.2 from 2.4.1 (for XML and JSON processing).
      </action>
      <action issue="LOG4J2-766" dev="ggregory" type="update" due-to="Bruno P. Kinoshita">
        Incomplete documentation for JSONLayout.
      </action>
      <action issue="LOG4J2-800" dev="ggregory" type="update">
        All life cycle implementations should be serializable.
        This is still work in progress.
      </action>
      <action issue="LOG4J2-801" dev="ggregory" type="update">
        org.apache.logging.log4j.core.Logger should be serializable.
        This is still work in progress.
      </action>
      <action issue="LOG4J2-810" dev="ggregory" type="update">
        Update javax.mail to 1.5.2 from 1.5.0.
      </action>
      <action issue="LOG4J2-822" dev="ggregory" type="update">
        Update org.eclipse.persistence.jpa to 2.5.2 from 2.5.1.
      </action>
      <action issue="LOG4J2-867" dev="ggregory" type="update">
        FlumeAppender: maxDelay not in seconds, but milliseconds.
        Add time scale to some settings, for example maxDelayMillis instead of maxDelay.
        The old names are aliased for compatibility.
      </action>
    </release>
    <release version="2.0.2" date="2014-08-16" description="Bug fixes and enhancements">
      <action issue="LOG4J2-775" dev="ggregory" type="update">
        Update Apache Flume to 1.5.0.1 from 1.5.0.
      </action>
      <action issue="LOG4J2-773" dev="rpopma" type="fix">
        Site: log4j-core component pages were still using the old logo.
      </action>
      <action issue="LOG4J2-760" dev="rpopma" type="fix">
        Documentation improvement: link to dependency tree from log4j-core component page,
        link to log4j-core component page from FAQ page.
      </action>
      <action issue="LOG4J2-679" dev="rpopma" type="fix">
        Resolved race condition that caused log file rotation to fail with error: "Unable to create directory ..."
      </action>
      <action issue="LOG4J2-726" dev="rpopma" type="fix">
        Prevent application from hanging when PatternLayout configuration has opening '{' but no closing '}'.
      </action>
      <action issue="LOG4J2-769" dev="rpopma" type="fix" due-to="Scott Harrington">
        Startup takes a long time if you have empty packages attribute.
      </action>
      <action issue="LOG4J2-763" dev="rpopma" type="fix" due-to="Stephen Connolly">
        Improved asynchronous loggers and appenders to ensure the formatted message does not change even if
        parameters are modified by the application. (ParameterizedMessage was already safe.)
        Improved documentation.
      </action>
      <action issue="LOG4J2-729" dev="rpopma" type="fix">
        Emit warning message to console if no configuration file found.
      </action>
      <action issue="LOG4J2-765" dev="rpopma" type="fix">
        Improve warning message when missing log4j-core in the classpath.
      </action>
      <action issue="LOG4J2-722" dev="rpopma" type="fix">
        Clarified in documentation that Commons Logging jar is required when using log4j-jcl.
      </action>
      <action issue="LOG4J2-723" dev="rpopma" type="fix">
        Clarified in documentation that SLF4J API jar is required when using log4j-slf4j-impl.
      </action>
      <action issue="LOG4J2-730" dev="rpopma" type="update">
        Allow Log4jContextFactory subclasses to specify a custom ContextSelector.
      </action>
      <action issue="LOG4J2-759" dev="rpopma" type="fix">
        Fixed various minor site/documentation issues, mostly versioning related.
      </action>
      <action issue="LOG4J2-756" dev="rpopma" type="fix" due-to="Scott Harrington">
        Prevent JUnit test from creating unnecessary Log4j2Plugins.dat during build.
      </action>
    </release>
    <release version="2.0.1" date="2014-07-29" description="Bug fixes">
      <action issue="LOG4J2-744" dev="rpopma" type="fix" due-to="Scott Harrington">
        Avoid unnecessary Clock calls when TimestampMessage is logged.
      </action>
      <action issue="LOG4J2-704" dev="rpopma" type="fix">
        Improved error message if configuration file not found.
      </action>
      <action issue="LOG4J2-750" dev="ggregory" type="fix" due-to="Mike Calmus">
        Webapp configuration page has incorrect class name.
      </action>
      <action issue="LOG4J2-749" dev="rpopma" type="fix" due-to="Scott Harrington">
        Retain the default date pattern after fixing the ISO8601 pattern.
      </action>
      <action issue="LOG4J2-670" dev="rpopma" type="fix">
        DatePatternConverter ISO8601_PATTERN now conforms to ISO8601.
      </action>
      <action issue="LOG4J2-741" dev="rpopma" type="fix">
        Reinstate the package configuration attribute for discovering custom plugins.
      </action>
      <action issue="LOG4J2-742" dev="ggregory" type="fix" due-to="Pascal Chollet">
        XInclude not working with relative path.
      </action>
      <action issue="LOG4J2-740" dev="mattsicker" type="fix" due-to="Kosta Krauth">
        Fixed typo in webapp manual regarding sample web.xml file.
      </action>
      <action issue="LOG4J2-738" dev="ggregory" type="fix" due-to="Timothy Stack">
        RollingFileManager deadlock if async action thread fails to start.
      </action>
      <action issue="LOG4J2-736" dev="mattsicker" type="fix">
        Fixed log4j-bom so that it won't specify a default scope on any third party dependencies.
      </action>
      <action issue="LOG4J2-735" dev="mattsicker" type="fix">
        Fixed log4j-bom so that it won't interfere with spring-bom and others.
      </action>
      <action issue="LOG4J2-731" dev="mattsicker" type="fix">
        Updated documentation regarding extensions to LoggerContextFactory and Log4j 2 providers.
      </action>
      <action issue="LOG4J2-373" dev="mattsicker" type="fix">
        Fixed ClassLoader issues in loading Log4j providers in an OSGi environment.
      </action>
      <action issue="LOG4J2-725" dev="mattsicker" type="add">
        Added WebLoggerContextUtils class to log4j-web for helper methods useful for asynchronous servlets.
      </action>
      <action issue="LOG4J2-710" dev="rpopma" type="add">
        Added documentation for Custom Levels and Custom Loggers.
      </action>
      <action issue="LOG4J2-719" dev="rpopma" type="fix">
        Correctly handle NetworkOnMainThreadException thrown on Android during Log4j2 initialization.
      </action>
      <action issue="LOG4J2-716" dev="rpopma" type="fix">
        Automatically disable log4j JMX when detecting we are running on Android.
      </action>
      <action issue="LOG4J2-657" dev="rpopma" type="fix" due-to="Stefan Wehner">
        Fixed AbstractDatabaseManager to close connection on writeInternal error.
      </action>
      <action issue="LOG4J2-713" dev="ggregory" type="fix" due-to="Nelson Melina">
        Android: java.lang.VerifyError: org/apache/logging/log4j/core/util/Closer
      </action>
      <action issue="LOG4J2-703" dev="ggregory" type="fix" due-to="Nelson Melina">
        Android: Could not find class 'javax.naming.InitialContext', referenced from method org.apache.logging.log4j.core.lookup.JndiLookup.lookup.
      </action>
      <action issue="LOG4J2-732" dev="ggregory" type="updated">
        Update to LMAX Disruptor 3.3.0 from 3.2.1.
      </action>
      <action issue="LOG4J2-733" dev="ggregory" type="updated">
        Update to latest Jackson jars from the 2.4.1.X line.
      </action>
    </release>
    <release version="2.0" date="2014-07-12" description="GA Release">
      <action issue="LOG4J2-705" dev="rpopma" type="fix">
        Fixed issue where Async Logger does not log thread context stack data.
        API change: added method getImmutableStackOrNull() to ThreadContext.ContextStack interface.
      </action>
      <action issue="LOG4J2-631" dev="rpopma" type="fix">
        Update docs to clarify how to use formatter logger and standard logger together.
      </action>
      <action issue="LOG4J2-519" dev="rpopma" type="add">
        Added support for generating custom logger wrappers that replace the existing log levels
        and extended logger wrappers that add custom log levels to the existing ones.
      </action>
      <action issue="LOG4J2-441" dev="rgoers" type="fix">
        LoggerConfigs with no Level now inherit the Level from their parent.
      </action>
      <action issue="LOG4J2-696" dev="ggregory" type="add">
        RegexFilter does not match multiline log messages.
      </action>
      <action issue="LOG4J2-699" dev="rpopma" type="fix">
        PatternLayout manual page missing documentation on header/footer.
      </action>
      <action issue="LOG4J2-625" dev="rpopma" type="fix">
        Fixed Serialization error with SocketAppender and Async Loggers.
        (Fixed in RC2, but wasn't included in release notes.)
      </action>
      <action issue="LOG4J2-538" dev="rpopma" type="fix">
        JMX GUI: fixed occasional ArrayIndexOutOfBoundsException after pressing "reconfigure with XML below".
        (Fixed in RC2, but wasn't included in release notes.)
      </action>
      <action issue="LOG4J2-666" dev="rpopma" type="fix">
        AsyncLoggerContextSelector should ensure that different AsyncLoggerContext objects created by web app classloaders have unique names.
      </action>
      <action issue="LOG4J2-683" dev="mattsicker" type="fix" due-to="Jurriaan Mous">
        Fix annotation processor warnings on JDK 1.7+.
      </action>
      <action issue="LOG4J2-694" dev="mattsicker" type="fix">
        Fix strange compilation error that popped up in a test class.
      </action>
      <action issue="LOG4J2-692" dev="rgoers" type="fix">
        Update documentation to specify only Maven 3 is supported.
      </action>
      <action issue="LOG4J2-690" dev="rgoers" type="fix" due-to="Philip Helger">
        Log4j Web test dependencies should be in scope "test" in the pom.
      </action>
      <action issue="LOG4J2-682" dev="ggregory" type="fix" due-to="Scott Harrington">
        Special characters (tab and so on) in PatternLayout do not work.
      </action>
      <action issue="LOG4J2-685" dev="ggregory" type="update">
        Make org.apache.logging.log4j.core.layout.AbstractLayout immutable.
      </action>
      <action issue="LOG4J2-686" dev="ggregory" type="fix">
        Core's OptionConverter support for \b is broken (affects PatternLayout).
      </action>
      <action issue="LOG4J2-687" dev="ggregory" type="fix">
        Rename org.apache.logging.log4j.core.util.Closer.closeSilent() to closeSilently().
      </action>
      <action issue="LOG4J2-688" dev="ggregory" type="fix">
        Make org.apache.logging.log4j.core.layout.PatternLayout immutable.
      </action>
      <action issue="LOG4J2-689" dev="ggregory" type="update">
        Update Jackson to 2.4.1.
      </action>
      <action issue="LOG4J2-707" dev="ggregory" type="fix">
        Some exceptions are not logged when configuration problems are detected.
      </action>
      <action issue="LOG4J2-709" dev="ggregory" type="update">
        Update Apache Commons Logging to 1.2 from 1.1.3.
      </action>
    </release>
    <release version="2.0-rc2" date="2014-06-21" description="Bug fixes and enhancements">
      <action issue="LOG4J2-675" dev="rpopma" type="add">
        RollingFile and RollingRandomAccessFile now write the layout footer before rollover.
      </action>
      <action issue="LOG4J2-581" dev="rpopma" type="fix" due-to="Alexander Khokhlov">
        RollingRandomAccessFile now writes the layout header after rollover.
      </action>
      <action issue="LOG4J2-622" dev="rpopma" type="fix" due-to="Farooq Khan">
        RollingFileManager now correctly honours the bufferedIO configuration after rollover.
      </action>
      <action issue="LOG4J2-674" dev="rpopma" type="add">
        Made RollingFileAppender buffer size configurable.
      </action>
      <action issue="LOG4J2-141" dev="rpopma" type="fix" due-to="Joern Huxhorn">
        Improved documentation regarding log4j status logger.
      </action>
      <action issue="LOG4J2-539" dev="rpopma" type="fix" due-to="Colin Froggatt">
        Fixed issue with "Reconfigure using XML below" function in JMX Client GUI.
        ConfigurationSource is now a top-level class and can be obtained with Configuration.getConfigurationSource().
        LoggerContext.getConfiguration().getConfigurationSource()
        provides a reliable public method for obtaining a logger context's configuration location and content.
      </action>
      <action issue="LOG4J2-619" dev="rgoers" type="fix" due-to="Scott Harrington">
        Invalid XML configuration files do not prevent the config file from being checked again.
      </action>
      <action issue="LOG4J2-637" dev="rpopma" type="fix" due-to="Mansoor Sajjad, Jon Wilmoth">
        JMX: Updating a Logger's level via jConsole now correctly takes effect.
      </action>
      <action issue="LOG4J2-668" dev="rpopma" type="fix">
        Correctly process log events when combining AsyncLoggers with AsyncAppender.
      </action>
      <action issue="LOG4J2-669" dev="rpopma" type="fix">
        Prevent NPE when combining AsyncLoggers with AsyncLoggerConfigs.
      </action>
      <action issue="LOG4J2-42" dev="rgoers" type="add">
        Create an appender to route log events to the ServletContext log.
      </action>
      <action issue="LOG4J2-419" dev="rgoers" type="update" due-to="Woonsan Ko">
        Support default value for missing key in look ups with fallback to looking in the properties map.
      </action>
      <action issue="LOG4J2-563" dev="rgoers" type="fix" due-to="Michael Friedmann">
        FlumeAvroManager now always uses a client type of default_failover.
      </action>
      <action issue="LOG4J2-554" dev="rgoers" type="update">
        Allow configuration files to be located as Servlet Context resources.
      </action>
      <action issue="LOG4J2-535" dev="rgoers" type="fix">
        Reset rollover time when size rollover is triggered.
      </action>
      <action issue="LOG4J2-664" dev="mattsicker" type="fix">
        Moved plugin cache file to META-INF for OSGi compatibility.
      </action>
      <action issue="LOG4J2-640" dev="mattsicker" type="fix">
        Fix NPE that can be caused by a null ThreadContextClassLoader.
      </action>
      <action issue="LOG4J2-655" dev="mattsicker" type="add">
        Add Vagrantfile for testing in GNU+Linux.
      </action>
      <action issue="LOG4J2-651" dev="ggregory" type="fix">
        Log4j 2 throws ArrayIndexOutOfBoundsException.
      </action>
      <action issue="LOG4J2-654" dev="rpopma" type="add">
        Add log4j-perf module to provide a home for all log4j performance tests.
        Add support for JMH microbenchmark performance tests.
      </action>
      <action issue="LOG4J2-652" dev="mattsicker" type="add">
        Add support for default plugin values and attributes.
      </action>
      <action issue="LOG4J2-598" dev="mattsicker" type="add">
        Add support for types other than String for plugin factory values/attributes.
      </action>
      <action issue="LOG4J2-250" dev="rpopma" type="update">
        Refactor Log4jLogEvent to lazily create ThrowableProxy.
      </action>
      <action issue="LOG4J2-647" dev="ggregory" type="update">
        Upgrade to Flume 1.5.0.
      </action>
      <action issue="LOG4J2-644" dev="ggregory" type="add">
        Implement a SecureSocketAppender and secure server (SSL/TLS).
      </action>
      <action issue="LOG4J2-646" dev="ggregory" type="update">
        Merge the TLS Syslog appender into the Syslog appender.
      </action>
      <action issue="LOG4J2-620" dev="rgoers" type="fix">
        Perform reconfiguration in a separate thread to prevent deadlocks.
      </action>
      <action issue="LOG4J2-641" dev="mattsicker" type="update">
        Override commons-logging dependency version in tests.
      </action>
      <action issue="LOG4J2-639" dev="rpopma" type="fix" due-to="Mck SembWever">
        Prevent NPE in AsyncLogger and AsyncLoggerConfig if logger is used after log4j has been shut down.
      </action>
      <action issue="LOG4J2-469" dev="rgoers" type="fix">
        FailoverAppender was not resetting its status after the primary appender recovered.
      </action>
      <action issue="LOG4J2-623" dev="rgoers" type="fix">
        Generate MDC properties as a JSON map in JSONLayout.
      </action>
      <action issue="LOG4J2-566" dev="rpopma" type="update" due-to="Luigi Alice">
        Made RollingRandomAccessFileAppender buffer size configurable.
      </action>
      <action issue="LOG4J2-520" dev="rpopma" type="fix" due-to="JavaTech, Andre Bogus">
        Resolved issue where AsyncAppender dropped events if queue still contained
        events when application is stopped.
      </action>
      <action issue="LOG4J2-392" dev="rpopma" type="fix" due-to="Andre Bogus">
        Resolved a problem with the previous solution for LOG4J2-392 that resulted in dropped events
        when using AsyncLoggerConfig with slow appenders when application is stopped.
      </action>
      <action issue="LOG4J2-613" dev="mattsicker" type="fix">
        The OSGi version of log4j-web imports Servlet 2.5 at minimum instead of 3.0.
      </action>
      <action issue="LOG4J2-602" dev="rgoers" type="fix">
        Unit tests are now less verbose during the build process.
      </action>
      <action issue="LOG4J2-570" dev="mattsicker" type="fix">
        Fix shutdown thread memory leak in servlet containers.
      </action>
      <action issue="LOG4J2-628" dev="rpopma" type="update">
        Use Clock to generate all log event timestamps, not just for Async Loggers.
      </action>
      <action issue="LOG4J2-629" dev="rpopma" type="add">
          Document the system properties used in Log4J 2.
      </action>
      <action issue="LOG4J2-542" dev="rgoers" type="fix">
        Make Throwable transient in ThrowableProxy.
      </action>
      <action issue="LOG4J2-617" dev="mattsicker" type="update">
        Update SLF4J to 1.7.7.
      </action>
      <action issue="LOG4J2-616" dev="mattsicker" type="update">
        Update Jackson to 2.3.3.
      </action>
      <action issue="LOG4J2-440" dev="mattsicker" type="fix">
        During shutdown, a NullPointerException could be thrown due to the NullConfiguration class no longer being
        available to the ClassLoader.
      </action>
      <action issue="LOG4J2-346" dev="mattsicker" type="fix">
        Cyclic dependency with log4j-slf4j-impl in OSGi.
      </action>
      <action issue="LOG4J2-345" dev="mattsicker" type="fix">
        The log4j-1.2-api module didn't export any packages to OSGi.
      </action>
      <action issue="LOG4J2-605" dev="mattsicker" type="fix">
        Password data from the NoSQL plugins no longer shows up in cleartext in debug logging.
      </action>
      <action issue="LOG4J2-448" dev="rgoers" type="fix" due-to="X86core">
        A StringIndexOutOfBounds exception could occur during property substitution.
      </action>
      <action issue="LOG4J2-597" dev="rgoers" type="fix">
        StatusLogger was not skipping multiple instances of the FQCN class, causing messages from classes in
        the Verbose list to be printed.
      </action>
      <action issue="LOG4J2-585" dev="rgoers" type="update" due-to="Bruce Brouwer">
        Add support for multiple parents to Markers.
      </action>
      <action issue="LOG4J2-595" dev="mattsicker" type="add">
        Introduce Java annotation processor as the new plugin pre-caching mechanism. This is available in log4j-core.
        All custom plugins created before this should be re-built against the current log4j-core.
      </action>
      <action issue="LOG4J2-564" dev="mattsicker" type="fix">
          Renamed SLF4J logger class to Log4jLogger.
      </action>
      <action issue="LOG4J2-579" dev="ggregory" type="fix">
          Rework Level comparison APIs.
      </action>
      <action issue="LOG4J2-576" dev="ggregory" type="add">
          Add org.apache.logging.log4j.Logger.getLevel().
      </action>
      <action issue="LOG4J2-574" dev="rpopma" type="update">
          Make Blocking the default WaitStrategy for Async Loggers.
      </action>
      <action issue="LOG4J2-555" dev="rpopma" type="update" due-to="Bruce Brouwer">
          Introduce ExtendedLogger interface to facilitate implementing and extending Loggers.
      </action>
      <action issue="LOG4J2-560" dev="rgoers" type="fix">
          SyslogAppenderTest and RFC5424LayoutTest were failing in Java 8.
      </action>
      <action issue="LOG4J2-561" dev="ggregory" type="update" due-to="vibin">
        Allow spaces around commas in Configuration's package attribute.
      </action>
      <action issue="LOG4J2-547" dev="rgoers" type="update" due-to="Bruce Brouwer">
        Have Logger API expose a PrintWriter instead of custom LoggerStream.
      </action>
      <action issue="LOG4J2-439" dev="rgoers" type="add" due-to="Bruce Brouwer">
        Add EncodingPatternConverter to escape newlines and HTML special characters.
      </action>
      <action issue="LOG4J2-496" dev="rgoers" type="update">
        Allow header and footer to be specified as lookup patterns in PatternLayout.
      </action>
      <action issue="LOG4J2-499" dev="rgoers"  type="fix">
        Add equals and hashcode to Log4jLogEvent.
      </action>
      <action issue="LOG4J2-410" dev="rgoers" type="update" due-to="Ivlin Zeng">
        SLf4JLogger is now Serializable.
      </action>
      <action issue="LOG4J2-427" dev="rgoers" type="add" due-to="Alexander Reelsen">
        Add support for configuration via YAML.
      </action>
      <action issue="LOG4J2-378" dev="rgoers" type="fix">
        Add DateLookup and ThreadContextLookup to default lookups.
      </action>
      <action issue="LOG4J2-468" dev="rgoers" type="update">
        Add support to add a LoggerConfig. Document two ways to modify the configuration.
      </action>
      <action issue="LOG4J2-582" dev="ggregory" type="update">
        Rename org.apache.logging.log4j.core.net.SocketServer to TCPSocketServer and refactor with UDP.
      </action>
      <action issue="LOG4J2-592" dev="ggregory" type="update">
        Update Jackson to 2.3.2 from 2.2.2.
      </action>
    </release>
    <release version="2.0-rc1" date="2014-02-16" description="Bug fixes and enhancements">
      <action dev="nickwilliams" type="delete">
        Removed the DataSourceConnectionSource and the &lt;DriverManager&gt; plugin for the JDBC Appender. It is not
        safe to use. Please use the DataSource or factory connection sources backed by a connection pool.
      </action>
      <action dev="nickwilliams" type="update">
        Renamed the org.apache.logging.log4j.core.appender.db.nosql.mongo package to
        org.apache.logging.log4j.core.appender.db.nosql.mongodb.
      </action>
      <action dev="grobmeier" type="update">
        Renamed the org.apache.logging.log4j.core.appender.db.nosql.couch package to
        org.apache.logging.log4j.core.appender.db.nosql.couchdb.
      </action>
      <action issue="LOG4J2-500" dev="rpopma" type="fix">
        (JMX - ObjectNames changed!) Unloading one web application unloads JMX MBeans for all web applications.
      </action>
      <action issue="LOG4J2-507" dev="ggregory" type="update">
        Space Level numbers by 100 instead of 1.
      </action>
      <action issue="LOG4J2-531" dev="rpopma" type="fix" due-to="Geoff Ballinger">
        Fixed bugs where rolled log files were overwritten by RollingFile appender with
        composite time and size based policies.
      </action>
      <action issue="LOG4J2-475" dev="nickwilliams" type="fix" due-to="Matt Sicker">
        Changed the MongoDBConnection to add a MongoDB encoding hook instead of a decoding hook.
      </action>
      <action issue="LOG4J2-489" dev="nickwilliams" type="fix">
        Fixed the JPAAppender's overuse of transactions by connecting (borrowing from pool) on new write internal or on
        flush.
      </action>
      <action issue="LOG4J2-457" dev="nickwilliams" type="fix">
        Fixed failure of JDBC and JPA appender to properly release database connections by connecting (borrowing from
        pool) on new write internal or on flush.
      </action>
      <action issue="LOG4J2-442" dev="nickwilliams" type="fix">
        Fixed problem with JDBC and JPA appender connectivity in WebSphere by connecting (borrowing from pool) on new
        write internal or on flush.
      </action>
      <action issue="LOG4J2-438" dev="nickwilliams" type="fix">
        Ensured the JDBCAppender commits transactions after a single write or a flush of multiple writes.
      </action>
      <action issue="LOG4J2-407" dev="nickwilliams" type="fix">
        Fixed inability to recover from lost database connection in database appenders by connecting (borrowing from
        pool) on new write internal or on flush.
      </action>
      <action issue="LOG4J2-530" dev="rpopma" type="add">
        (JMX) JMX Client GUI should dynamically update when LoggerContext MBeans are registered/unregistered in MBean
        server.
      </action>
      <action issue="LOG4J2-511" dev="rpopma" type="fix" due-to="James Pretorius">
        Stop AsyncLoggerConfig Disruptor thread(s), then AsyncAppender thread(s) first
        before stopping other appenders.
      </action>
      <action issue="LOG4J2-392" dev="rpopma" type="fix" due-to="ilynaf, Andre Bogus">
        Stop AsyncLoggerConfig Disruptor thread(s), then AsyncAppender thread(s) first
        before stopping other appenders.
      </action>
      <action issue="LOG4J2-345" dev="rpopma" type="fix" due-to="Roland Weiglhofer, Matt Sicker">
        (OSGi) logging.log4j-1.2-api doesn't export the log4j API 1.2. Dependent bundles can not be resolved.
      </action>
      <action issue="LOG4J2-523" dev="ggregory" type="fix">
        LocalizedMessage serialization is broken.
      </action>
      <action issue="LOG4J2-385" dev="rpopma" type="fix" due-to="Ace Funk, Porfirio Partida">
        Fixed issues with time-based file rollover (monthly, weekly, hourly and every minute).
      </action>
      <action issue="LOG4J2-452" dev="nickwilliams" type="fix">
        Added a ServletContext attribute that, when set to "true", disables Log4j's auto-initialization in
        Servlet 3.0+ web applications.
      </action>
      <action issue="LOG4J2-512" dev="nickwilliams" type="fix" due-to="Chandra Sekhar Kakarla, Matt Sicker">
        Exposed Log4j web support interface and methods and the LoggerContext through ServletContext attributes
        so that threads not affected by filters (such as asynchronous threads) can utilize the LoggerContext. Also
        updated the Log4j filter so that it supports async.
      </action>
      <action issue="LOG4J2-409" dev="nickwilliams" type="fix" due-to="Frank Steinmann, Thomas Neidhart">
        Created a utility to properly escape backslashes before creating URIs, and changed URI creation to use the
        utility instead of instantiating URI directly.
      </action>
      <action issue="LOG4J2-344" dev="nickwilliams" type="fix" due-to="Keir Lawson, Tomasz Wladzinski">
        Changed the Servlet 3.0 auto-initializer to add the filter by class to get around a WebLogic bug.
      </action>
      <action issue="LOG4J2-359" dev="nickwilliams" type="fix" due-to="Abhinav Shah">
        Changed the Servlet 3.0 auto-initializer so that it does nothing in a Servlet 2.5 or older application. This
        ensures behavioral consistency across containers. This includes additional fixes to abort initialization if a
        duplicate filter already exists and to check the actual Servlet EFFECTIVE version.
      </action>
      <action issue="LOG4J2-517" dev="rpopma" type="fix">
        Switch in log4j-1.2-api Category.getEffectiveLevel has no cases for FATAL, OFF.
      </action>
      <action issue="LOG4J2-41" dev="rgoers" type="update" due-to="Nick Williams">
        Add support for custom logging levels.
      </action>
      <action issue="LOG4J2-406" dev="rpopma" type="fix" due-to="Kerrigan Joseph">
        (JMX) Unregister all log4j JMX MBeans when the LoggerContext is stopped
        to allow web application classes to be GC-ed on undeploy.
      </action>
      <action issue="LOG4J2-405" dev="rgoers" type="fix">
        Configuration was being processed twice at startup.
      </action>
      <action issue="LOG4J2-479" dev="rpopma" type="add" due-to="MK">
        ThreadContext now uses plain ThreadLocal by default, unless system property
        isThreadContextMapInheritable has value "true".
      </action>
      <action issue="LOG4J2-398" dev="rgoers" type="fix">
        Configure properties and setup Interpolator before processing rest of configuration.
      </action>
      <action issue="LOG4J2-481" dev="rgoers" type="add" due-to="Matt Sicker">
        Add Stream interface to Loggers.
      </action>
      <action issue="LOG4J2-490" dev="rgoers" type="update" due-to="Matt Sicker">
        Update EasyMock to version 3.2.
      </action>
      <action issue="LOG4J2-470" dev="rgoers" type="fix">
        hostName property was not being set until after the first configuration element.
      </action>
      <action issue="LOG4J2-464" dev="rgoers" type="fix">
        Support arrays as sub-elements of a JSON configuration.
      </action>
      <action issue="LOG4J2-492" dev="rpopma" type="fix" due-to="Shaddy Baddah, Herlani Junior">
        (JMX) Fixed MalformedObjectNameException if context name contains '=' or newline characters.
      </action>
      <action issue="LOG4J2-377" dev="rpopma" type="fix" due-to="Roland Weiglhofer, Matt Sicker">
        (OSGi) Fix NPE during shutdown.
      </action>
      <action issue="LOG4J2-463" dev="rpopma" type="fix" due-to="Michael Diamond, Matt Sicker">
        Fixed documentation for MyApp example application in the Automatic Configuration section
      </action>
      <action issue="LOG4J2-408" dev="rpopma" type="fix" due-to="Dongqing Hu, Matt Sicker">
        Fixed error in documentation code example in manual/eventlogging.html
      </action>
      <action issue="LOG4J2-451" dev="rpopma" type="fix" due-to="Vinay Pothnis, Matt Sicker">
        Fixed typo in documentation: system property should be log4j2.loggerContextFactory
      </action>
      <action issue="LOG4J2-443" dev="rpopma" type="fix" due-to="Colin Froggatt, Tudor Har">
        (JMX) Fixed issue where log4j2 LoggerContext did not show up in JMX GUI or JConsole.
      </action>
      <action issue="LOG4J2-485" dev="rpopma" type="fix">
        Fixed issue where toString methods that perform logging could deadlock AsyncAppender.
      </action>
      <action issue="LOG4J2-445" dev="rpopma" type="fix" due-to="Anthony Baldocchi">
        ResolverUtil cannot find packages in file URLs which include the '+' character.
      </action>
      <action issue="LOG4J2-430" dev="rgoers" type="fix" due-to="David Gstir">
        Use the formatted Message in RFC5424Layout for non-StructuredDataMessages.
      </action>
      <action issue="LOG4J2-459" dev="rgoers" type="fix">
        Set external context when constructing the LoggerContext.
      </action>
      <action issue="LOG4J2-466" dev="rpopma" type="fix" due-to="Jan Tepke">
        Cannot load log4j2 config file if path contains plus '+' characters.
      </action>
      <action issue="LOG4J2-462" dev="rpopma" type="fix" due-to="Daisuke Baba">
        Fix LogEvent to never return null Level, fixes LevelPatternConverter.format may throw NPE.
      </action>
      <action issue="LOG4J2-465" dev="rpopma" type="fix" due-to="Daisuke Baba">
        Fix LogEvent to never return null Level, fixes ThresholdFilter throws NPE.
      </action>
      <action issue="LOG4J2-471" dev="rpopma" type="fix" due-to="Anthony Baldocchi">
        Fixed issue where toString methods that perform logging could deadlock AsyncLogger.
      </action>
      <action issue="LOG4J2-482" dev="rpopma" type="add" due-to="Hongdi Ren">
        Documentation fix: The attribute of Route to refer to an appender is "ref" not "AppenderRef".
      </action>
      <action issue="LOG4J2-467" dev="rpopma" type="add" due-to="Anthony Baldocchi">
        Added option to toggle Thread name caching in AsyncLogger.
      </action>
      <action issue="LOG4J2-478" dev="ggregory" type="fix" due-to="Michael Friedmann.">
        The message and ndc fields are not JavaScript escaped in JSONLayout.
      </action>
      <action issue="LOG4J2-455" dev="rpopma" type="fix" due-to="Robin Zhang Tao">
        RingBufferLogEvent should return Message timestamp for TimestampMessage messages.
      </action>
      <action issue="LOG4J2-477" dev="rpopma" type="fix" due-to="Tal Liron">
        NPE in ClassLoaderContextSelector.
      </action>
      <action issue="LOG4J2-454" dev="rpopma" type="fix" due-to="Robin Zhang Tao">
        TimeBasedTriggeringPolicy should use event time millis.
      </action>
      <action issue="LOG4J2-472" dev="rpopma" type="fix" due-to="Tal Liron">
        BaseConfiguration class does not properly implement Configuration interface.
      </action>
      <action issue="LOG4J2-447" dev="ggregory" type="fix" due-to="Jeff Hudren, Mark Paluch, Scott Deboy">
        XMLLayout does not include marker name.
      </action>
      <action issue="LOG4J2-453" dev="rgoers" type="update">
        Update Flume Appender to use Flume 1.4.0.
      </action>
      <action issue="LOG4J2-423" dev="rpopma" type="add">
        (JMX) Added MBeans for instrumenting AsyncAppenders and AsyncLogger RingBuffers,
        exposing queue size, remaining capacity and other attributes.
      </action>
      <action issue="LOG4J2-323" dev="rpopma" type="fix">
        Resolved memory leak by releasing reference to ThreadLocal when
        AsyncLogger is stopped.
      </action>
      <action issue="LOG4J2-425" dev="rpopma" type="fix">
        Resolved memory leak by populating AsyncLoggerConfigHelper ring buffer
        via EventTranslatorTwoArg, eliminating the need for a ThreadLocal.
      </action>
      <action issue="LOG4J2-420" dev="ggregory" type="add">
        Create a lookup for resource bundle substitution.
      </action>
      <action issue="LOG4J2-417" dev="ggregory" type="fix">
        Fix Event Level / LoggerConfig Level table at the architecture documentation page.
      </action>
      <action issue="LOG4J2-415" dev="ggregory" type="add">
        Format log event time as UNIX time (seconds or milliseconds).
      </action>
      <action issue="LOG4J2-404" dev="rgoers" type="fix" due-to="Kamal Bahadur">
        @EnterpriseNumber" was missing in the ID of structured data when RFC5424Layout is used
      </action>
      <action issue="LOG4J2-379" dev="rpopma" type="fix">
        Fixed issue that prevented Log4J from working in Google App Engine.
      </action>
      <action issue="LOG4J2-401" dev="ggregory" type="add">
        Configure FileAppender buffer size.
      </action>
      <action issue="LOG4J2-402" dev="ggregory" type="add">
        Configure RandomAccessFileAppender buffer size.
      </action>
      <action issue="LOG4J2-528" dev="ggregory" type="update">
        Rename package org.apache.logging.log4j.core.appender.rolling.helper to org.apache.logging.log4j.core.appender.rolling.action.
      </action>
      <action issue="LOG4J2-532" dev="ggregory" type="update">
        Resource leak in Flume appender when it cannot create a BerkeleyDB db.
      </action>
      <action issue="LOG4J2-413" dev="ggregory" type="update">
        PatternLayout option to not output ANSI escape codes if no Console is available.
      </action>
    </release>
    <release version="2.0-beta9" date="2013-09-14" description="Bug fixes and enhancements">
      <action issue="LOG4J2-317" dev="ggregory" type="update">
        Renamed FastFileAppender and FastRollingFileAppender to RandomAccessFileAppender
        and RollingRandomAccessFileAppender. Configurations using the Fast(Rolling)File element
        no longer work and should be modified to use the (Rolling)RandomAccessFile element.
      </action>
      <action dev="nickwilliams" type="update">
        Changed the "suppressExceptions" configuration attribute for all Appenders to "ignoreExceptions" to avoid
        confusion with Java 7 suppressed exceptions. Also renamed the Appender#isExceptionSuppressed() method to
        Appender#ignoreExceptions() to avoid the same confusion. All Appenders by default internally log and then ignore
        exceptions encountered while logging. Setting "ignoreExceptions" to "false" on an Appender causes it to allow
        exceptions to propagate to the caller. You must set "ignoreExceptions" to "false" for Appenders you are wrapping
        in the Failover Appender.
      </action>
      <action dev="nickwilliams" type="update">
        Changed the (relatively new) PatternLayout configuration attribute "suppressExceptions" to
        "alwaysWriteExceptions" to more correctly indicate what it does. As such, the meaning of this attribute has
        reversed (previous "true"s should become "false"s, and vice versa). Since this was an undocumented attribute up
        until now, it's unlikely this change will affect any users.
      </action>
      <action issue="LOG4J2-226" dev="rgoers" type="fix">
        Fix table of contents generation in pdf.
      </action>
      <action issue="LOG4J2-395" dev="rgoers" type="fix" due-to="Abhinav Shah">
        Allow classpath scheme when specifying configuration file location as a system property.
      </action>
      <action issue="LOG4J2-393" dev="rgoers" type="fix">
        Initialize PluginManager once during configuration. Move advertisement setup into BaseConfiguration.
      </action>
      <action issue="LOG4J2-391" dev="rgoers" type="fix" due-to="Kamal Bahadur">
        FlumePersistentManager now handles LockConflictExceptions in Berkeley Db.
      </action>
      <action issue="LOG4J2-399" dev="ggregory" type="add">
        Allow the default file rollover strategy to define the compression level.
      </action>
      <action issue="LOG4J2-338" dev="rgoers" type="add" due-to="Tibor Benke">
        Add TLSAppender. Also added missing license headers to several files.
      </action>
      <action issue="LOG4J2-380" dev="rgoers" type="fix">
        Use rollover date when substituting ${date} in the filePattern.
      </action>
      <action issue="LOG4J2-253" dev="rpopma" type="add">
        Added FAQ page to the site.
      </action>
      <action issue="LOG4J2-362" dev="rpopma" type="add">
        Add a diagram to the site (FAQ page) that explains when to use which jar.
      </action>
      <action issue="LOG4J2-322" dev="nickwilliams" type="fix">
        Centralized reflective use of Reflection#getCallerClass and properly handled its instability in various versions
        of Java.
      </action>
      <action issue="LOG4J2-293" dev="rgoers" type="fix">
        Reset the Configuration if the ClassLoaderContextSelector creates a LoggerContext without a configuration
        location and then is later provided one.
      </action>
      <action issue="LOG4J2-293" dev="nickwilliams" type="fix" due-to="Abhinav Shah">
        Changed the ConfigurationFactory to recognize and properly use the classpath: URI scheme in addition to the
        classloader: URI scheme.
      </action>
      <action issue="LOG4J2-359" dev="nickwilliams" type="fix" due-to="Abhinav Shah">
        Changed the Servlet 3.0 auto-initializer so that it does nothing in a Servlet 2.5 or older application. This
        ensures behavioral consistency across containers.
      </action>
      <action issue="LOG4J2-374" dev="ggregory" type="add" due-to="Tibor Benke">
        Add more options to PatternLayout to display more detailed information about a Throwable.
      </action>
      <action issue="LOG4J2-383" dev="ggregory" type="add">
        [Pattern Layout] Customize level names by length.
      </action>
      <action issue="LOG4J2-384" dev="ggregory" type="add">
        [Pattern Layout] Customize level names to lower-case.
      </action>
      <action issue="LOG4J2-355" dev="ggregory" type="update" due-to="Tibor Benke">
        Add support for multiple SD-ELEMENTs in a RFC 5424 syslog message.
      </action>
      <action dev="nickwilliams" type="update">
        Cleaned up tests and cleared up documentation for the JPA appender following the resolution of EclipseLink
        issue #412454.
      </action>
      <action issue="LOG4J2-310" dev="rpopma" type="fix" due-to="Olivier Lemasle">
        Fixed issue where SMTPAppender did not send mails with error or fatal level without prior info event.
      </action>
      <action issue="LOG4J2-368" dev="rgoers" type="fix">
        Add PatternLayout constructor to Log4j 1.2 bridge for Velocity.
      </action>
      <action issue="LOG4J2-333" dev="ggregory" type="fix" due-to="Hervé Boutemy">
        Match artifact ids with Maven module names.
      </action>
      <action issue="LOG4J2-364" dev="rgoers" type="add" due-to="David Nault">
        Add WebLookup to retrieve information from the ServletContext.
      </action>
      <action issue="LOG4J2-367" dev="ggregory" type="fix" due-to="David Parry">
        JMS appenders send two messages for one append.
      </action>
      <action issue="LOG4J2-319" dev="ggregory" type="fix">
        Double stack trace logging when using %throwable in %style and %highlight.
      </action>
      <action issue="LOG4J2-360" dev="rgoers" type="add">
        Allow Plugins to have aliases.
      </action>
      <action issue="LOG4J2-358" dev="nickwilliams" type="fix">
        NoSQLAppender using MongoDB provider ignores username and password attributes
      </action>
      <action issue="LOG4J2-356" dev="ggregory" type="add">
        Create a JSON Layout.
      </action>
      <action issue="LOG4J2-343" dev="rpopma" type="fix" due-to="Henning Schmiedehausen">
        Removed unnecessary generics from Appender interface and implementing classes.
      </action>
      <action issue="LOG4J2-351" dev="rpopma" type="fix" due-to="Roland Weiglhofer">
        [OSGi] wrong Fragment-Host in manifest files.
      </action>
      <action issue="LOG4J2-336" dev="rpopma" type="fix" due-to="Andre Bogus">
        AsyncLogger errors after multiple calls to LoggerContext.reconfigure().
      </action>
      <action issue="LOG4J2-347" dev="rpopma" type="fix" due-to="David Phillips">
        Give the AsyncAppender thread a more descriptive name for easier debugging/profiling.
      </action>
      <action issue="LOG4J2-332" dev="rgoers" type="fix" due-to="Hervé Boutemy">
        Modified documentation to refer to SLF4J Binding instead of SLF4J Bridge.
      </action>
      <action issue="LOG4J2-342" dev="rgoers" type="fix">
        Ignore xml:base attributes.
      </action>
      <action issue="LOG4J2-309" dev="rgoers" type="fix">
        Insure jars and distributions only have a single License and Notice file.
      </action>
      <action issue="LOG4J2-341" dev="ggregory" type="add">
        Enable XInclude for XML configurations.
      </action>
      <action issue="LOG4J2-320" dev="ggregory" type="fix">
        JPAAppender stops logging because META-INF/log4j-provider.properties is left open.
      </action>
      <action issue="LOG4J2-335" dev="rgoers" type="fix">
        FlumePersistentManager's writer thread had high CPU usage.
      </action>
      <action issue="LOG4J2-331" dev="nickwilliams" type="fix">
        Removed erroneous check for affected MongoDB records, which always returns zero on inserts.
      </action>
      <action issue="LOG4J2-330" dev="nickwilliams" type="fix">
        Added a BSON Transformer so that MongoDB can persist Log4j events.
      </action>
      <action issue="LOG4J2-329" dev="rgoers" type="fix">
        StatusLogger now only creates StatusData objects if they are the appropriate logging level.
      </action>
      <action issue="LOG4J2-328" dev="rgoers" type="fix">
        FlumePersistentManager was calling Berkeley DB's count method too frequently.
      </action>
      <action issue="LOG4J2-280" dev="rpopma" type="fix">
        Additional fix to make AsyncAppender threads daemon threads and improve their thread name.
      </action>
      <action issue="LOG4J2-165" dev="rgoers" type="fix">
        The slf4j-ext jar is now an optional dependency of the SLF4J bridge.
      </action>
      <action issue="LOG4J2-318" dev="rgoers" type="update">
        Allow shutdown hook to be disabled in the configuration.
      </action>
      <action issue="LOG4J2-166" dev="rgoers" type="fix">
        RoutingAppender's default Route can now be an appender reference.
      </action>
      <action issue="LOG4J2-313" dev="rgoers" type="add" due-to="Woonsan Ko">
        Add JNDILookup plugin.
      </action>
      <action issue="LOG4J2-299" dev="rgoers" type="fix">
        Add getThrowable method to ThrowableProxy.
      </action>
      <action issue="LOG4J2-216" dev="rgoers" type="fix">
        ThrowableProxy no longer extends Throwable.
      </action>
      <action issue="LOG4J2-311" dev="rpopma" type="fix">
        Synchronized flush() and close() methods in the XxxFileManager and OutputStreamManager classes.
      </action>
      <action issue="LOG4J2-312" dev="ggregory" type="update">
        XML layout improvements (compact vs. pretty, namespace, namespace prefix, root element).
      </action>
      <action issue="LOG4J2-388" dev="ggregory" type="update">
        Update Java Mail dependency to 1.5.0 from 1.4.7.
      </action>
      <action issue="LOG4J2-325" dev="ggregory" type="update">
        Update JDBC tests to use H2 database 1.3.173 from 1.3.172.
      </action>
      <action issue="LOG4J2-366" dev="ggregory" type="update">
        Update commons-logging to 1.1.3 from 1.1.1.
      </action>
      <action issue="LOG4J2-390" dev="ggregory" type="update">
        Update HSQLDB dependency to 2.3.0 from 2.2.9.
      </action>
      <action issue="LOG4J2-308" dev="rpopma" type="update">
        Clarified which library versions were used in Async Loggers performance test.
      </action>
      <action issue="LOG4J2-307" dev="rpopma" type="update">
        Updated Async Loggers' LMAX Disruptor library from 3.0.1 to 3.2.0.
      </action>
      <action issue="LOG4J2-306" dev="ggregory" type="update">
        Update JSON Jackson library to 2.2.2 from 2.2.1.
      </action>
      <action issue="LOG4J2-387" dev="ggregory" type="update">
        Update Jackson dependency to 1.9.13 from 1.9.11.
      </action>
      <action issue="LOG4J2-305" dev="ggregory" type="add">
        Ease porting from 1.x Logger.getRootLogger(): add LogManager.getRootLogger().
      </action>
      <action issue="LOG4J2-304" dev="rpopma" type="fix">
        Fixed Async Loggers memory leak.
      </action>
      <action issue="LOG4J2-291" dev="nickwilliams" type="fix">
        Fixed JDBC, JPA, and NoSQL appenders so that the failover appender properly fails over on error.
      </action>
      <action dev="nickwilliams" type="update">
        Improved site by adding quick jump-off page and menu for Javadoc links for all components.
      </action>
      <action issue="LOG4J2-397" dev="ggregory" type="fix" due-to="Yonatan Graber">
        Logger.info(Message) Javadoc is incorrect.
      </action>
    </release>
    <release version="2.0-beta8" date="2013-07-10" description="Bug fixes and enhancements">
      <action issue="LOG4J2-270" dev="nickwilliams" type="update">
        Improved logging initialization in Servlet containers, especially Servlet 3.0 and newer where Log4j now
        initializes and deinitializes automatically with no deployment descriptor configuration.
      </action>
      <action issue="LOG4J2-302" dev="rpopma" type="fix">
        Added toString methods to ThreadContextStack/Map implementation classes.
      </action>
      <action issue="LOG4J2-301" dev="rgoers" type="update">
        Add printf methods to Logger API.
      </action>
      <action issue="LOG4J2-300" dev="rgoers" type="fix">
        WriterThread was ending when no agents are available which caused an OutOfMemoryError.
      </action>
      <action issue="LOG4J2-282" dev="rgoers" type="update">
        Allow the default status level to be specified as a system property.
      </action>
      <action issue="LOG4J2-278" dev="rgoers" type="fix">
        Filter calls from Avro or Flume to be ignored by the FlumeAppender.
      </action>
      <action issue="LOG4J2-279" dev="rgoers" type="fix">
        FlumePersistentManager now calls Berkeley DB from threads to avoid encountering interrupts in the application.
      </action>
      <action issue="LOG4J2-296" dev="ggregory" type="fix">
        Wasted work in FlumePersistentManager.createManager.
      </action>
      <action issue="LOG4J2-297" dev="ggregory" type="fix">
        Wasted work in TestConfigurator.testEnvironment.
      </action>
      <action issue="LOG4J2-298" dev="ggregory" type="fix">
        Wasted work in StyleConverterTest.setupClass.
      </action>
      <action issue="LOG4J2-280" dev="rpopma" type="fix">
        AsyncLogger threads are now daemon threads and won't prevent the JVM from shutting down anymore.
      </action>
      <action issue="LOG4J2-295" dev="rpopma" type="fix">
        Fast(Rolling)FileAppender now correctly handles messages exceeding the buffer size.
      </action>
      <action issue="LOG4J2-271" dev="rpopma" type="fix">
        FastRollingFileAppender with TimeBasedTriggeringPolicy now works correctly if append=false.
      </action>
      <action issue="LOG4J2-267" dev="rpopma" type="fix">
        FastRollingFileAppender with TimeBasedTriggeringPolicy now works correctly if append=false.
      </action>
      <action issue="LOG4J2-292" dev="rpopma" type="fix">
        Fast(Rolling)FileAppender now correctly appends to (does not overwrite) existing file.
      </action>
      <action issue="LOG4J2-294" dev="rgoers" type="update">
        LogManager.getLogger can now be called without a logger name or with a null logger name.
      </action>
      <action issue="LOG4J2-289" dev="rgoers" type="fix">
        Upgrade javadoc plugin to 2.9.1 to fix javadoc security issue.
      </action>
      <action issue="LOG4J2-288" dev="gregory" type="update">
        Update JUnit to 4.11 from 4.7.
      </action>
      <action issue="LOG4J2-286" dev="gregory" type="update">
        Update test H2 JDBC driver to 1.172 from 1.171.
      </action>
      <action issue="LOG4J2-285" dev="gregory" type="update">
        Update Jansi jar to 1.11 from 1.9.
      </action>
      <action issue="LOG4J2-284" dev="gregory" type="update">
        Update Log4j 1 dependency to 1.2.17 from 1.2.16.
      </action>
      <action issue="LOG4J2-386" dev="gregory" type="update">
        Update NoSQL dependencies: lightcouch 0.0.6 from 0.0.5, mongodb 2.11.2 from 2.11.1.
      </action>
      <action issue="LOG4J2-283" dev="gregory" type="update">
        Remove dependency on Apache ORO jar.
      </action>
      <action issue="LOG4J2-277" dev="gregory" type="update">
        Wasted work in RollingAppenderSizeTest.testAppender() and others.
      </action>
      <action issue="LOG4J2-139" dev="rgoers" type="fix">
        Fix NullPointerException (regression due to fix for LOG4J2-228)
      </action>
      <action issue="LOG4J2-168" dev="rgoers" type="update" due-to="Scott Severtson">
        Include arbitrary message fields in RFC-5424 structured data.
      </action>
      <action issue="LOG4J2-275" dev="rgoers" type="fix">
        FlumeAvroManager fails to notify client of failing event if Flume RPCClient cannot be created.
      </action>
      <action issue="LOG4J2-274" dev="ggregory" type="update">
        Wasted work in UUIDUtil initialization.
      </action>
      <action issue="LOG4J2-273" dev="ggregory" type="update">
        Wasted work in XMLLayout.toSerializable().
      </action>
    </release>
    <release version="2.0-beta7" date="2013-06-01" description="Bug fixes and enhancements">
      <action issue="LOG4J2-249" dev="rgoers" type="update">
        Allow context parameters in Log4jContextListener to include properties.
      </action>
      <action issue="LOG4J2-263" dev="rgoers" type="fix">
        Do not allow a charset on RFC5424Layout - use UTF-8.
      </action>
      <action issue="LOG4J2-242" dev="rgoers" type="fix">
        StringFormattedMessage and MessageFormatMessage now will accept a Throwable as their last argument and
        pass it on.
      </action>
      <action issue="LOG4J2-243" dev="rgoers" type="update">
        Allow custom LogEventFactories.
      </action>
      <action issue="LOG4J2-262" dev="rgoers" type="update" due-to="Edward Sargisson">
        Add support for interceptors in the embedded Flume Appender.
      </action>
      <action issue="LOG4J2-269" dev="rgoers" type="fix">
        Use transaction when batch size is 1.
      </action>
      <action issue="LOG4J2-268" dev="rgoers" type="fix">
        Add guid to FlumeEvent headers for non-Map Messages.
      </action>
      <action issue="LOG4J2-246" dev="rgoers" type="fix">
        Data buffer is reset in finally clause.
      </action>
      <action issue="LOG4J2-228" dev="rgoers" type="fix">
        UDP now sends one event per packet.
      </action>
      <action dev="rpopma" type="update">
        Method name changes in interface org.apache.logging.log4j.spi.ThreadContextMap:
        getContext() to getCopy(), get() to getImmutableMapOrNull().
      </action>
      <action issue="LOG4J2-154" dev="rpopma" type="update">
        Improve ThreadContext performance with copy-on-write map and stack.
      </action>
      <action issue="LOG4J2-261" dev="rgoers" type="fix" due-to="Edward Sargisson">
        Add missing "not" to error message.
      </action>
      <action issue="LOG4J2-10" dev="rgoers" type="add" due-to="Timothy Ward">
        Break up core into multiple osgi jars.
      </action>
      <action issue="LOG4J2-223" dev="rgoers" type="fix">
        Remove LoggerContext when LoggerContext is stopped.
      </action>
      <action issue="LOG4J2-260" dev="ggregory" type="fix">
        XML layout does not specify charset in content type.
      </action>
      <action issue="LOG4J2-259" dev="ggregory" type="fix">
        HTML layout does not specify charset in content type.
      </action>
      <action issue="LOG4J2-258" dev="ggregory" type="fix">
        HTML layout does not output meta element for charset.
      </action>
      <action issue="LOG4J2-257" dev="ggregory" type="fix">
        XML layout ignores charset for the XML processing instruction's encoding attribute.
      </action>
      <action issue="LOG4J2-255" dev="rpopma" type="fix">
        Multi-byte character strings are now assumed to be in the platform default encoding, not UTF-8.
      </action>
      <action issue="LOG4J2-254" dev="rgoers" type="fix">
        Mark OutputStream in OutputStreamManager as volatile. Mark header and footer as final.
      </action>
      <action issue="LOG4J2-244" dev="rgoers" type="fix">
        Rewrite Appender was ignoring filters on referenced appenders.
      </action>
      <action issue="LOG4J2-245" dev="rgoers" type="fix">
        Avoid EmptyStack exception if getCallerClass and SecurityManager are not available.
      </action>
      <action issue="LOG4J2-229" dev="ggregory" type="add" due-to="Nick Williams">
        New JDBC, JPA, and NoSQL database Appenders.
      </action>
      <action issue="LOG4J2-247" dev="ggregory" type="fix">
        SocketServer.isActive should be volatile because it is accessed from different threads.
      </action>
      <action issue="LOG4J2-251" dev="sdeboy" type="add">
        Provide configuration information (location, content type, content if possible) via a registered Advertiser.
      </action>
    </release>
    <release version="2.0-beta6" date="2013-05-05" description="Bug fixes and enhancements">
      <action issue="LOG4J2-231" dev="rgoers" type="fix">
        Logger.getParent() was not returning the correct Logger.
      </action>
      <action issue="LOG4J2-201" dev="rgoers" type="fix">
        Renamed Plugin annotation attribute from "type" to "category".
      </action>
      <action issue="LOG4J2-237" dev="rpopma" type="update">
        Moved JMX Client GUI classes into separate jmx-gui submodule.
      </action>
      <action issue="LOG4J2-219" dev="rpopma" type="fix" due-to="Peter DePasquale">
        Fix: install default root logger if not configured (this is unchanged),
        but make sure to include configured named loggers. Clarified documentation.
      </action>
      <action issue="LOG4J2-159" dev="rgoers" type="fix">
        Use OSGi version format in Fragment-Host
      </action>
      <action issue="LOG4J2-234" dev="rgoers" type="fix">
        RegexFilter threw a NullPointerException when used as a context-wide filter.
      </action>
      <action issue="LOG4J2-192" dev="rgoers" type="fix">
        Add support for interpolating Environment variables when processing the configuration.
      </action>
      <action issue="LOG4J2-235" dev="rpopma" type="fix" due-to="Sebastian Oerding">
        Removed dependency on tools jar from core module, made jconsole dependency optional.
      </action>
      <action issue="LOG4J2-233" dev="rpopma" type="fix">
        Fixed link to log4j-user mailing list.
      </action>
      <action issue="LOG4J2-230" dev="rpopma" type="update" due-to="Wojciech Zaręba">
        Improved error reporting when misconfigured.
      </action>
      <action issue="LOG4J2-222" dev="rgoers" type="fix" due-to="Steven Yang">
        Disruptor will now shutdown during Tomcat shutdown.
      </action>
      <action dev="rpopma" type="update">
        Renamed AsynchAppender to AsyncAppender. Plugin name became Async (was Asynch).
      </action>
      <action dev="rpopma" type="update">
        Removed CheckStyle false positives for NewlineAtEndOfFile and whitespace following '*' at end of line in javadoc.
      </action>
      <action dev="rpopma" type="update">
        Moved Clock interface to package org.apache.logging.log4j.core.helpers.
      </action>
      <action issue="LOG4J2-225" dev="rpopma" type="update">
        Documentation updates to clarify use and impact of location in pattern layouts.
      </action>
      <action issue="LOG4J2-224" dev="rgoers" type="fix">
        The FlumeAppender failed to start if the Flume RPCClient could not connect to any Flume agents.
      </action>
      <action issue="LOG4J2-223" dev="rgoers" type="fix">
        Fix LoggerContext start and stop to eliminate IllegalStateException and NoClassDefFound errors.
      </action>
      <action issue="LOG4J2-221" dev="rgoers" type="fix" due-to="Nick Williams">
        Remove hundreds of compiler warnings.
      </action>
      <action issue="LOG4J2-215" dev="rpopma" type="fix">
        Various small documentation fixes.
      </action>
      <action issue="LOG4J2-217" dev="rpopma" type="fix" due-to="Fabien Sanglard">
        Ensure PluginManager streams are always closed.
      </action>
    </release>
    <release version="2.0-beta5" date="2013-04-20" description="Bug fixes and enhancements">
      <action issue="LOG4J2-205" dev="rgoers" type="fix">
        Fix deadlock in SocketAppender. Added option to not wait for socket reconnect.
      </action>
      <action issue="LOG4J2-207" dev="rgoers" type="add" due-to="Remko Popma">
        Add JMX support.
      </action>
      <action issue="LOG4J2-211" dev="rgoers" type="fix" due-to="Nick Williams">
        Removing extra spaces in entry and exit method output.
      </action>
      <action issue="LOG4J2-214" dev="rgoers" type="update" due-to="Remko Popma">
        Async documentation update.
      </action>
      <action issue="LOG4J2-212" dev="rgoers" type="fix">
        Loggers without a "." had no parent logger.
      </action>
      <action issue="LOG4J2-208" dev="rgoers" type="update" due-to="Remko Popma">
        Move async subproject into core.
      </action>
      <action issue="LOG4J2-212" dev="rgoers" type="fix">
        Call LoggerContext.stop when the application is shutdown.
      </action>
      <action issue="LOG4J2-210" dev="rgoers" type="fix" due-to="Arkin Yetis">
        MapMessage was not enclosing key value in quotes when generating XML.
      </action>
      <action issue="LOG4J2-198" dev="rgoers" type="fix">
        FlumeAvroManager now uses Flume RPCClient.
      </action>
      <action issue="LOG4J2-196" dev="rgoers" type="fix">
        FlumeAvroManager now uses Flume RPCClient.
      </action>
      <action issue="LOG4J2-207" dev="ggregory" type="fix">
        Use the Maven group ID org.apache.logging.log4j for all artifacts.
      </action>
      <action issue="LOG4J2-187" dev="rgoers" type="add" due-to="Nick Williams">
        Add tag library.
      </action>
      <action issue="LOG4J2-195" dev="rgoers" type="fix" due-to="Remko Popma">
        Unit tests now create files in the target directory.
      </action>
      <action issue="LOG4J2-193" dev="rgoers" type="fix" due-to="Remko Popma">
        RollingFastFileAppender (in log4j-async) did not roll over.
      </action>
      <action issue="LOG4J2-199" dev="rgoers" type="fix" due-to="Remko Popma">
        Highlight subprojects in sub-navigation.
      </action>
      <action issue="LOG4J2-200" dev="rgoers" type="fix" due-to="Remko Popma">
        LoggerContext method renamed to removeFilter from removeFiler.
      </action>
      <action issue="LOG4J2-194" dev="rgoers" type="fix" due-to="Remko Popma">
        ThrowableFormatOptionsTest failed on Windows due to CR/LF issue.
      </action>
      <action issue="LOG4J2-190" dev="rgoers" type="fix" due-to="Werner">
        BaseConfiguration addLoggerAppender saved appender using the Logger name.
      </action>
      <action issue="LOG4J2-160" dev="rgoers" type="update" due-to="Joanne Polsky">
        Move Throwable pattern converter options processing to ThrowableFormatOptions class.
      </action>
      <action issue="LOG4J2-157" dev="rgoers" type="update" due-to="Remko Popma">
        Allowed Loggers access to the properties in the LoggerConfig.
      </action>
      <action issue="LOG4J2-153" dev="rgoers" type="update" due-to="Remko Popma">
        Added ability to include or exclude location information.
      </action>
      <action issue="LOG4J2-151" dev="rgoers" type="update" due-to="Remko Popma">
        Allow Logger and LoggerContext to be subclassed.
      </action>
      <action issue="LOG4J2-164" dev="rgoers" type="add" due-to="Remko Popma">
        Add methods is/setEndOfBatch to LogEvent.
      </action>
      <action issue="LOG4J2-163" dev="rgoers" type="add" due-to="Remko Popma">
        Add support for asynchronous loggers.
      </action>
      <action issue="LOG4J2-189" dev="rgoers" type="fix" due-to="Werner">
        The blocking parameter did not work properly on AsynchAppender.
      </action>
      <action issue="LOG4J2-188" dev="rgoers" type="fix" due-to="Werner">
        AppenderRefs on AsynchAppender didn't support the level and filter elements.
      </action>
      <action issue="LOG4J2-176" dev="rgoers" type="fix" due-to="Remko Popma">
        Avoid IllegalArgumentException in AsynchAppender.
      </action>
      <action issue="LOG4J2-179" dev="ggregory" type="add">
        Add Logger interface APIs to log at given levels.
      </action>
      <action issue="LOG4J2-181" dev="rgoers" type="fix">
        OutputStreamManager now adds the layout header whenever the OutputStream is set.
      </action>
      <action issue="LOG4J2-177" dev="rgoers" type="fix" due-to="Remko Popma">
        Fix NullPointerException in DatagramOutputStream when flush is called from multiple threads.
      </action>
      <action dev="rgoers" type="add">
        Added FlumePersistentManager which writes to BerkeleyDB and then writes to Flume asynchronously.
      </action>
      <action issue="LOG4J2-175" dev="sdeboy" type="fix">
        Plugin cache should be reset when addPackages is called.
      </action>
      <action issue="LOG4J2-155" dev="sdeboy" type="add">
        Expose file appender configuration details via an advertisement mechanism.
      </action>
      <action issue="LOG4J2-159" dev="rgoers" type="fix" due-to="Jan Winter">
        Add Fragment-Host to MANIFEST.MF for log4j-core.
      </action>
      <action issue="LOG4J2-167" dev="rgoers" type="fix">
        Configurator throws a ClassCastException if LogManager returns a SimpleLoggerContext.
      </action>
      <action issue="LOG4J2-169" dev="rgoers" type="fix">
        ConfigurationFactory was adding factories on every call.
      </action>
      <action issue="LOG4J2-161" dev="rgoers" type="fix">
        Modify ClassLoaderContextSelector to use the first ClassLoader in the child parent hierarchy that
        has a Context with a configuration to allow JSPs to use the WebApp's context and configuration.
      </action>
      <action issue="LOG4J2-158" dev="rgoers" due-to="Scott Severtson">
        Add RFC 5424 compliant escaping rules to RFC5424Layout.
      </action>
    </release>
    <release version="2.0-beta4" date="2013-01-28" description="Bug fixes and enhancements">
      <action issue="LOG4J2-156" dev="ggregory" type="fix" due-to="Andreas Born">
        LocalizedMessageTest fails on linux system.
      </action>
      <action issue="LOG4J2-152" dev="rgoers" type="fix" due-to="Remko Popma">
        RollingFileAppender's FileRenameAction was throwing a NullPointerException if no directory was specified
        on the target file name.
      </action>
      <action issue="LOG4J2-150" dev="rgoers" type="fix">
        Convert all System.getProperty calls to use PropertiesUtil to suppress SecurityExceptions.
      </action>
      <action issue="LOG4J2-147" dev="rgoers" type="fix" due-to="William Burns">
        ThreadContextMapFilter was matching on the key instead of the value of the key.
      </action>
      <action dev="rgoers" type="fix">
        Allow FlumeAvroManager to initialize even if it cannot connect to an agent.
      </action>
      <action issue="LOG4J2-149" dev="rgoers" type="fix" due-to="Scott Severtson">
        SMTPAppender will only cache filtered events.
      </action>
      <action issue="LOG4J2-145" dev="ggregory" type="fix">
        Add missing serial version IDs.
      </action>
      <action issue="LOG4J2-144" dev="ggregory" type="fix">
        NullPointerException in RFC5424Layout.
      </action>
      <action issue="LOG4J2-143" dev="rgoers" type="fix">
        MessagePatternConverter now returns "null" if the log message is null.
      </action>
      <action issue="LOG4J2-142" dev="rgoers" type="fix">
        Serialized LogEvents were not reset in the output stream causing them to deserialize incorrectly.
      </action>
      <action issue="LOG4J2-139" dev="rgoers" type="fix">
        Fix null pointer exception in SocketAppender if no protocol is specified. The protocol will default
        to TCP for the SocketAppender and UDP for the SyslogAppender.
      </action>
      <action dev="rgoers" type="add">
        Added Log4j 2 to SLF4J adapter.
      </action>
      <action issue="LOG4J2-140" dev="ggregory" type="fix" due-to="Joern Huxhorn">
        Typo in documentation of SocketAppender.
      </action>
      <action issue="LOG4J2-137" dev="rgoers" type="fix">
        Fix hang in Dumbster SMTP test server.
      </action>
      <action issue="LOG4J2-136" dev="rgoers" type="update" due-to="Scott Severtson">
        Allow newlines to be escaped in Syslog and RFC5424 layouts. Allow Throwables to be included in
        the output from RFC5424Layout.
      </action>
      <action issue="LOG4J2-131" dev="rgoers" type="add" due-to="Scott Severtson">
        Add SMTPAppender.
      </action>
      <action issue="LOG4J2-130" dev="rgoers" type="fix">
        PatternLayout should format throwables without requiring a converter.
      </action>
      <action dev="rgoers" type="add">
        Added hostName and contextName to property map.
      </action>
      <action issue="LOG4J2-135" dev="ggregory" type="fix" due-to="Ingo Feltes">
        BaseConfiguration does not close the first appender.
      </action>
      <action dev="rgoers" type="add">
        Add MessageFormatMessage and FormattedMessage.
      </action>
      <action issue="LOG4J2-134" dev="ggregory" type="add">
        Use %red, %white, %blue, and so on in the console appender.
      </action>
      <action issue="LOG4J2-133" dev="ggregory" type="add">
        Allow custom message creation via a message factory.
      </action>
      <action issue="LOG4J2-132" dev="ggregory" type="fix">
        AbstractLogger.catching(Throwable) checks for DEBUG level but logs at ERROR level.
      </action>
      <action issue="LOG4J2-129" dev="rgoers" type="fix">
        RoutingAppender was only creating a single appender for the default Route.
      </action>
      <action issue="LOG4J2-126" dev="rgoers" type="fix">
        Allow JMS appenders to recover if the queue or topic is unavailable.
      </action>
      <action issue="LOG4J2-128" dev="rgoers" type="update">
        Add follow attribute to Console Appender.
      </action>
      <action issue="LOG4J2-127" dev="rgoers" type="fix">
        AbstractLogger methods were not passing Markers to the isEnabled methods.
      </action>
      <action dev="rgoers" type="add">
        Added Flume Appender samples.
      </action>
      <action issue="LOG4J2-122" dev="rgoers" type="update">
        Add unit test to verify exceptions are thrown when the socket connection fails.
      </action>
      <action issue="LOG4J2-125" dev="rgoers" type="fix">
        JMSQueue and JMSTopic Appenders did not allow name to be specified.
      </action>
      <action issue="LOG4J2-111" dev="rgoers" type="fix">
        Enhanced javadoc copyright statement.
      </action>
      <action issue="LOG4J2-110" dev="rgoers" type="update">
        Renamed log4j12-api to log4j-1.2-api.
      </action>
      <action issue="LOG4J2-120" dev="rgoers" type="fix">
        TCPSocketManager would fail if the initial connection could not be established.
      </action>
      <action issue="LOG4J2-119" dev="rgoers" type="fix">
        A broken socket connection would cause the TCPSocketManager to continuously reconnect.
      </action>
      <action issue="LOG4J2-123" dev="rgoers" type="fix" due-to="Olivier Lamy">
        The example for ThreadContextMapFilter was incorrect.
      </action>
      <action issue="LOG4J2-116" dev="rgoers" type="fix">
        File renaming was using the wrong date value. Enhanced DefaultRolloverStrategy to store newest files in
        highest index as well as lowest.
      </action>
      <action issue="LOG4J2-115" dev="rgoers" type="fix">
        ThreadContext Map elements with null values are now ignored when constructing a Flume event and in the
        RFC5424 Layout.
      </action>
      <action issue="LOG4J2-113" dev="rgoers" type="fix">
        StructuredDataFilter createFilter was annotated with PluginAttr instead of PluginElement for the
        KeyValuePairs.
      </action>
      <action issue="LOG4J2-114" dev="rgoers" type="fix" due-to="Arkin Yetis">
        StructuredDataMessage was validating the length of the values in the event Map instead of the lengths
        of the keys.
      </action>
    </release>
    <release version="2.0-beta3" date="2012-11-11" description= "Bug fixes and enhancements">
      <action issue="LOG4J2-108" dev="rgoers" type="fix">
        Fix NullPointerException in ClassLoaderContextSelector when no class is returned from
        the SecurityManager.
      </action>
      <action issue="LOG4J2-105" dev="rgoers" type="update">
        Add ability to customize the names of the Levels in the LevelPatternConverter.
      </action>
      <action issue="LOG4J2-107" dev="rgoers" type="fix">
        PatternParser was not properly handling adjacent nested options
      </action>
      <action issue="LOG4J2-95" dev="rgoers" type="fix">
        Add support for loading plugins inside the OSGi bundle.
      </action>
      <action issue="LOG4J2-85" dev="rgoers" type="update">
        Add ThreadContext.push(String format, Object... args)
      </action>
      <action issue="LOG4J2-103" dev="rgoers" type="fix" due-to="Das Archive">
        The LogEvent was wrapping a ThrowableProxy with another ThrowableProxy when deserializing.
      </action>
      <action dev="rgoers" type="update">
        Created combined jar to combine API and Core contents for users who only want the Log4j implementation.
      </action>
      <action issue="LOG4J2-104" dev="rgoers" type="fix">
        Convert LogManager binding to use "regular" java properties instead of XML properties to workaround a
        bug in Oracle's xmlparserv2 jar.
      </action>
      <action issue="LOG4J2-28" dev="rgoers" type="add">
        Added PropertiesRewritePolicy and ability to define properties on a Logger.
      </action>
      <action issue="LOG4J2-87" dev="rgoers" type="update">
        Build pdf of user's guide.
      </action>
      <action issue="LOG4J2-29" dev="rgoers" type="update">
        Added font and fontSize parameters to HTMLLayout. Replace newlines in message with br tag.
      </action>
      <action issue="LOG4J2-55" dev="rgoers" type="add">
        Added ability to configure from an InputSource.
      </action>
      <action issue="LOG4J2-102" dev="rgoers" type="fix" due-to="Emanuele Colombo">
        The Facility value was being improperly calculated.
      </action>
      <action issue="LOG4J2-101" dev="rgoers" type="fix" due-to="Emanuele Colombo">
        A NullPointerException would occur if no format value was passed to the SyslogAppender.
      </action>
      <action issue="LOG4J2-99" dev="rgoers" type="fix" due-to="Das Archive">
        MapRewritePolicy had an extra call to putAll that caused updates to behave like adds.
      </action>
      <action dev="rgoers" type="fix">
        Avoid NPE when duplicate LoggerContextFactorys are present. Allow factories to specify a weight to allow
        real implementations to outrank test implementations. Provide a simple default LoggerContextFactory.
      </action>
      <action issue="LOG4J2-97" dev="rgoers" type="fix">
        Added several missing classes and methods for Log4j 1.x compatibility.
      </action>
      <action issue="LOG4J2-94" dev="rgoers" type="fix" due-to="Denis Treskunov">
        Interpolator was not stripping Lookup key separator when trying to locate the default value for a variable.
      </action>
      <action dev="rgoers" type="fix">
        Log4j 1.2 Category.forcedLog was wrapping the message with an ObjectMessage even if the parameter was an
        ObjectMessage.
      </action>
    </release>
    <release version="2.0-beta2" date="2012-10-07" description="Bug fixes and enhancements">
      <action dev="rgoers" type="update">
        Made ParameterizedMessage, StringFormattedMessage and ThreadDumpMessage immutable. LocalizedMessage is
        immutable except that it will be updated with the logger name when it is added to the LogEvent.
      </action>
      <action dev="rgoers" type="fix">
        DefaultConfiguration was not starting the Console Appender.
      </action>
      <action issue="LOG4J2-35" dev="rgoers" type="add">
        Add interval and modulate options to TimeBasedTriggeringPolicy to allow more fine-grained control of
        when file rolling should occur.
      </action>
      <action issue="LOG4J2-58" dev="rgoers" type="add">
        Add support for filtering packages from stack traces.
      </action>
      <action issue="LOG4J2-84" dev="rgoers" type="add">
        If system property "disableThreadContextStack" is set pushes to the ThreadContext will be ignored. If
        system property "disableThreadContext" is set both puts and pushes will be ignored.
      </action>
      <action issue="LOG4J2-83" dev="rgoers" type="add">
        If system property "disableThreadContextMap" is set puts to the ThreadContext will be ignored. If
        system property "disableThreadContext" is set both puts and pushes will be ignored.
      </action>
      <action dev="rgoers" type="add">
        Add support for ANSI colors by adding the highlight and style pattern converters. Fix pattern
        parsing to allow nested patterns.
      </action>
      <action issue="LOG4J2-92" dev="rgoers" type="fix">
        Converted DynamicThresholdFilter to use KeyValuePair. Fixed bugs in the Map-based filters
        to allow declaration of multiple values for a key to match the documentation.
      </action>
      <action issue="LOG4J2-88" dev="rgoers" type="fix">
        Many logging methods in AbstractLogger were set to an incorrect logging level. catching was
        using the THROWING marker and was set to debug instead of error.
      </action>
      <action dev="rgoers" type="add">
        Allow the status logging to be directed to stderr or to a file.
      </action>
      <action issue="LOG4J2-91" dev="rgoers" type="fix">
        Log4j 1.2 adapter's Category class was missing 3 log methods.
      </action>
      <action issue="LOG4J2-84" dev="rgoers" type="fix">
        If the ThreadContext stack is empty the LogEvent will contain a null value to reduce the overhead of
        creating log events and in the size of the serialized object. Changed the ThreadContext stack to use
        a custom stack interface instead of java.util.Stack as that class is overly heavy. This change will
        cause an API incompatibility.
      </action>
      <action issue="LOG4J2-83" dev="rgoers" type="fix">
        If the ThreadContext map is empty the LogEvent will contain a null value to reduce the overhead of creating
        log events and in the size of the serialized object.
      </action>
      <action dev="rgoers" type="add">
        Add getFormats to MultiformatMessage and allow StructuredDataMessage to format as XML.
      </action>
      <action issue="LOG4J2-90" dev="rgoers" type="fix">
        Add documentation on client vs server mode to performance page.
      </action>
      <action dev="rgoers" type="fix">
        Move variable substitution from PatternLayout to appropriate converters to improve performance.
      </action>
    </release>
    <release version="2.0-beta1" date="2012-09-18" description="Bug fixes and enhancements">
      <action dev="rgoers" type="add">
        Added AsynchAppender.
      </action>
      <action issue="LOG4J-81" dev="rgoers" type="fix">
        PatternLayout was not honoring format modifiers.
      </action>
      <action dev="rgoers" type="fix">
        Created web module to allow web applications to include the Log4j context listener in WEB-INF/lib even if
        Log4j is in the container's class path. Allow locating the LoggerContext to include the ClassLoader. Updated
        the Loader utility to always choose the child ClassLoader. Verified in Jboss 5 and Tomcat.
      </action>
      <action issue="LOG4J2-82" dev="rgoers" type="fix">
        MarkerFilter called MarkerManager.getMarker causing the Marker to be created during the processing of the
        configuration. This prevents the application from creating the Marker with any parents. MarkerWrapper in
        SLF4J-impl was getting a ClassCastException in instanceOf because the Marker isn't a MarkerWrapper.
      </action>
      <action issue="LOG4J2-80" dev="rgoers" type="fix" due-to="Oliver Lamy">
        Allow Log4j 2 to be used as the implementation with SLF4J and SLF4J's jcl-over-slf4j by adding filtering
        to the log method in SLF4JLogger.
      </action>
      <action issue="LOG4J2-78" dev="rgoers" type="fix">
        LogFactoryImpl.setAttribute in the Commons Logging bridge got a NullPointerException when passed a null value.
        It will now remove the attribute.
      </action>
      <action issue="LOG4J2-77" dev="rgoers" type="fix">
        RoutingAppender was calling the stop method for each of its referenced Appenders and was calling
        the stop method of the default Appender a second time. It will now only call the stop method of
        Appenders it creates.
      </action>
      <action issue="LOG4J2-76" dev="rgoers" type="fix">
        RewriteAppender was calling the stop method of the referenced appender causing the referenced appender's
        manager to have its use count decremented too many times.
      </action>
      <action issue="LOG4J2-74" dev="rgoers" type="fix">
        Logger.error(Marker, Message, Throwable) was internally using Level.TRACE.
      </action>
      <action issue="LOG4J2-75" dev="rgoers" type="fix">
        Enhanced Log4jContextListener to accept a configuration file location. Modified FileConfigurationMonitor
        to monitor files configured that way. Fixed other reconfiguration related bugs. Tested in JBoss and
        Tomcat.
      </action>
      <action issue="LOG4J2-72" dev="rgoers" type="fix">
        NullPointerException in RollingFileManager when filePattern does not cause the file to be compressed.
      </action>
      <action issue="LOG4J2-71" dev="rgoers" type="fix">
        FileRenameAction did not create the parent directories of the archive files causing the rollover to fail.
      </action>
      <action dev="rgoers" type="update">
        Update the versions of SLF4J and Logback.
      </action>
    </release>
    <release version="2.0-alpha2" date="2012-08-24" description="Bug fixes and minor enhancements">
      <action issue="LOG4J2-70" dev="rgoers" type="add">
        Add getLogger(Class) to LogManager.
      </action>
      <action issue="LOG4J2-69" dev="rgoers" type="add">
        Allow Flume agents to be embedded into the Flume Appender.
      </action>
      <action issue="LOG4J2-68" dev="rgoers" type="add">
        Add support for formatting using String.format().
      </action>
      <action issue="LOG4J2-67" dev="rgoers" type="add">
        Allow components besides core to create a PluginMap for faster plugin loading and not
        having to specify the plugin package in the configuration.
      </action>
      <action issue="LOG4J2-64" dev="rgoers" type="fix">
        Fix compilation problems in Java 7.
      </action>
      <action issue="LOG4J2-65" dev="rgoers" type="fix">
        Allow variable substitution on the configuration attributes and on the root log level.
      </action>
    </release>
    <release version="2.0-alpha1" date="2012-07-29" description="Rewrite of Log4j">
      <action issue="LOG4J2-60" dev="rgoers" type="add" due-to="Shane Kelly">
        Added ability to filter on the AppenderRef by adding either a level or a filter.
      </action>
      <action issue="LOG4J2-56" dev="rgoers" type="fix" due-to="John Owen Atala">
        Level.toLevel would throw an IllegalArgumentException instead of returning the default value.
      </action>
      <action issue="LOG4J2-51" dev="rgoers" type="fix" due-to="John Vasileff">
        Remove LoggerContext support for custom logger factories. All Loggers returned
        by LoggerContext should be compatible and of the same type.
      </action>
      <action issue="LOG4J2-50" dev="rgoers" type="fix" due-to="John Vasileff">
        Make sure all application facing log methods use their own FQCN. This patch
        resolves a unit test failure for the %C pattern when using the Category logger.
      </action>
    </release>
  </body>
</document><|MERGE_RESOLUTION|>--- conflicted
+++ resolved
@@ -160,13 +160,11 @@
       <action issue="LOG4J2-3531" dev="pkarwasz" type="fix" due-to="Simo Nikula, Piotr P. Karwasz">
         Fix parsing error, when XInclude is disabled.
       </action>
-<<<<<<< HEAD
       <action issue="LOG4J2-3537" dev="pavel_k" type="fix" due-to="Pavel_K">
         Fixes problem with wrong ANSI escape code for bright colors
-=======
+      </action>
       <action issue="LOG4J2-3538" dev="pavel_k" type="add" due-to="Pavel_K">
         Add support for 24 colors in highlighting
->>>>>>> f7080230
       </action>      
     </release>
     <release version="2.17.2" date="2022-02-23" description="GA Release 2.17.2">
