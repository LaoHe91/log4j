--- conflicted
+++ resolved
@@ -31,13 +31,11 @@
          - "remove" - Removed
     -->
     <release version="2.9.0" date="2017-MM-DD" description="GA Release 2.9.0">
-<<<<<<< HEAD
       <action issue="LOG4J2-1958" dev="mikes" type="update">
         Deprecate SerializedLayout and remove it as default.
-=======
+      </action>
       <action issue="LOG4J2-1959" dev="mikes" type="update">
         Disable DTD processing in XML configuration files.
->>>>>>> 594e573f
       </action>
       <action issue="LOG4J2-1766" dev="ggregory" type="add" due-to="Pierrick HYMBERT">
         Temporary compress directory during rollover (#88).
