--- conflicted
+++ resolved
@@ -2679,18 +2679,16 @@
 |false
 |true or false if the host name should be verified
 
-<<<<<<< HEAD
-|[[defaultThreadPriority]]log4j2.defaultThreadPriority
-|LOG4J_DEFAULT_THREAD_PRIORITY
-|Thread.NORM_PRIORITY
-|The priority of log4j2 threads, if not overridden in concrete use cases.
-=======
 |[[log4j2.Script.enableLanguages]]log4j2.Script.enableLanguages
 |LOG4J_SCRIPT_ENABLE_LANGUAGES
 |
 | The list of script languages that are allowed to execute. The names specified must have a ScriptEngine installed
 that advertises the same language(s) in order for scripting to be enabled. If no languages are specified, which is
 the default, the ScriptManager will not be installed.
->>>>>>> e2df2ee6
+
+|[[defaultThreadPriority]]log4j2.defaultThreadPriority
+|LOG4J_DEFAULT_THREAD_PRIORITY
+|Thread.NORM_PRIORITY
+|The priority of log4j2 threads, if not overridden in concrete use cases.
 
 |===