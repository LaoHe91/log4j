////
    Licensed to the Apache Software Foundation (ASF) under one or more
    contributor license agreements.  See the NOTICE file distributed with
    this work for additional information regarding copyright ownership.
    The ASF licenses this file to You under the Apache License, Version 2.0
    (the "License"); you may not use this file except in compliance with
    the License.  You may obtain a copy of the License at

         http://www.apache.org/licenses/LICENSE-2.0

    Unless required by applicable law or agreed to in writing, software
    distributed under the License is distributed on an "AS IS" BASIS,
    WITHOUT WARRANTIES OR CONDITIONS OF ANY KIND, either express or implied.
    See the License for the specific language governing permissions and
    limitations under the License.
////
[#configuration-file]
= Configuration file

<<<<<<< HEAD
Users can configure Log4j Core using different file formats.
The `log4j-core` artifact includes XML, JSON, YAML, and Java properties formats factories.
=======
Using a configuration file is the most popular and recommended approach for configuring Log4j Core.
In this page we will examine the composition of a configuration file and how Log4j Core uses it.
>>>>>>> 0b8c8358

[TIP]
====
If you are looking for a quick start on using Log4j in your application or library, please refer to xref:manual/getting-started.adoc[] instead.
====

[id=automatic-configuration]
== [[AutomaticConfiguration]] Configuration file location

Upon initialization of a new xref:manual/architecture.adoc#LoggerContext[logger context, the anchor of the logging implementation], Log4j Core assigns it a context name and scans the following **classpath** locations for a configuration file in following order:

. Files named `log4j2-test<contextName>.<extension>`
. Files named `log4j2-test.<extension>`
. Files named `log4j2<contextName>.<extension>`
. Files named `log4j2.<extension>`

The `<contextName>` and `<extension>` placeholders above have the following meaning

<contextName>::
A name derived from the runtime environment:
+
* For standalone Java SE applications, it is a random identifier.
* For web applications, it is an identifier derived from the application descriptor.
See xref:manual/webapp.adoc#configuration[Log4j Web application configuration] for details.

<extension>::
A file extension supported by a `ConfigurationFactory`.
The order in which an extension will be searched for first depends on the order of the associated `ConfigurationFactory`.
See <<configuration-factories>> for details.

If no configuration file is found, Log4j Core uses the link:../javadoc/log4j-core/org/apache/logging/log4j/core/config/DefaultConfiguration.html[`DefaultConfiguration`] and the xref:manual/status-logger.adoc[status logger] prints a warning.
The default configuration prints all messages less specific than xref:manual/systemproperties.adoc#log4j2.level[`log4j2.level`] to the console.

You can override the location of the configuration file using the xref:manual/systemproperties.adoc#log4j2.configurationFile[the `log4j2.configurationFile` system property].
In such a case, Log4j Core will guess the configuration file format from the provided file name, or use the default configuration factory if the extension is unknown.

There are certain *best-practices* we strongly recommend you to adapt in your Log4j configuration:

<<<<<<< HEAD
* for standalone Java SE applications, it is a random identifier,
* for web applications, it is derived from the application descriptor.
See xref:manual/webapp.adoc#log4jContextName[Log4j Web application configuration] for more details.
=======
* Files prefixed by `log4j2-test` should only be used on the test classpath.
* If you are developing an application, don't use multiple Log4j configuration files with same name, but different extensions.
That is, don't provide both `log4j2.xml` and `log4j2.json` files.
* If you are developing a library, only add configuration files to your test classpath.
>>>>>>> 0b8c8358

[#configuration-factories]
=== Predefined ``ConfigurationFactory`` plugins

Log4j Core uses plugins extending from link:../javadoc/log4j-core/org/apache/logging/log4j/core/config/ConfigurationFactory.html[`ConfigurationFactory`] to determine which configuration file extensions are supported, in which order, and how to read them.
How this works under the hood and how you can introduce your custom implementations is explained in <<ConfigurationFactory>>.

.Supported configuration file formats by predefined `ConfigurationFactory` plugins
[%header,cols="1,1m,1"]
|===
| File format | Extension | Order
| XML | xml | 5
| JSON | json, jsn | 6
| YAML | yaml, yml | 7
| Properties | properties | 8
|===

Note that `ConfigurationFactory` plugins will be employed in descending order.
That is, for instance, XML file format will be checked last, as a fallback.

Some `ConfigurationFactory` plugins require additional dependencies on the classpath:

include::partial$configuration-file-format-deps.adoc[]

[id=configuration-syntax]
== [[ConfigurationSyntax]] Syntax

[NOTE]
====
Starting with Log4j 2, the configuration file syntax has been considered part of the public API and has remained stable across significant version upgrades.
====

[WARNING]
====
The syntax of the configuration file changed between Log4j{nbsp}1 and Log4j{nbsp}2.
Files in the Log4j{nbsp}1 syntax are ignored by default.
To enable partial support for old configuration syntax, see xref:manual/migration.adoc#ConfigurationCompatibility[configuration compatibility].
====

The Log4j runtime is composed of xref:manual/plugins.adoc[plugins], which are like beans in the Spring Framework and Java EE.
Appenders, layouts, filters, configuration loaders, and similar components are all accessed as plugins.

All configuration files are represented internally as a tree of link:../javadoc/log4j-core/org/apache/logging/log4j/core/config/Node.html[`Node`]s, which is translated into a tree of Log4j plugins.
The tree's root creates a link:../javadoc/log4j-core/org/apache/logging/log4j/core/config/Configuration.html[`Configuration`] object.

A node is a relatively simple structure representing a single Log4j plugin (see xref:plugin-reference.adoc[] for a complete list), such as an appender, layout, or logger configuration.

Each node has:

* a set of simple string key-value pairs called **attributes**.
Attributes are **matched by name** against the list of available configuration options of a Log4j plugin.

* The **plugin type** attribute specifies the kind of Log4j plugin we want to instantiate.

* A set of child nodes called **nested elements**.
They are **matched by type** against the list of nested components a plugin accepts.

Log4j maps the concepts above to the specifics of the configuration format as follows:

[tabs]
=====
XML::
+
Since XML was the original configuration format developed, the mapping from configuration nodes and XML elements is trivial:
+
* Each configuration node is represented by an XML element.
* Each configuration attribute is represented by an XML attribute.
* The **plugin type** of a node is equal to the name of the XML tag.
* Each configuration nested element is represented by a nested XML element.
+
[NOTE]
====
There is an alternative XML configuration format called "XML strict format" that is activated
by setting the `strict` attribute of the main `<Configuration>` element to `true`.
It allows users to use any tag names as long as they provide the plugin type using a `type` property.

The _XML strict format_ was conceived as a simplified XML format that can be validated by an XML schema but has fallen into disuse: nowadays, the automatically generated schemas published at https://logging.apache.org/xml/ns/
offer a better alternative and allow users to use a more concise syntax.
====

JSON::
+
In the JSON configuration format:
+
[id=configuration-with-json]
====
* Each configuration node is represented by a JSON object,
* JSON properties of type string, number, or boolean are mapped to node attributes.
* JSON properties of type object or array represent nested configuration elements.
* The **plugin type** of a JSON object is given by:
** the value of the `type` key, if present,
** or the key associated with the JSON object otherwise.
** If the JSON object representing the node is part of an array, the key associated with the JSON array is used.
====
+
[TIP]
====
If you need to specify multiple plugins of the same type, you can use JSON arrays.
The snippet below represents two plugins of type `File`.

[source,json]
----
{
  "File": [
    {
      "name": "file1"
    },
    {
      "name": "file2"
    }
  ]
}
----
====

YAML::
+
In the YAML configuration format:
+
[id=configuration-with-yaml]
====
* A YAML mapping represents each configuration node,
* YAML properties of scalar type are mapped to node attributes.
* YAML properties of collection type are used to represent nested configuration elements.
* The **plugin type** of a YAML mapping is given by:
** the value of the `type` key, if present,
** or the key associated with the YAML mapping otherwise.
** If the YAML mapping representing the node is part of a YAML block sequence, the key associated with the YAML sequence is used.
====
+
[TIP]
====
If you need to specify multiple plugins of the same type, you can use YAML block sequences.
The snippet below represents two plugins of type `File`.

[source,yaml]
----
File:
  - name: file1
  - name: file2
----
====

Properties::
+
In the Java properties configuration format:
+
[id=configuration-with-properties]
====
* Properties that share a common prefix (e.g., `appender.foo`) are mapped to a subtree of the configuration node tree.
* Configuration attributes are specified by appending the property's name (e.g., `name`) to the prefix of the node, separated by a dot (e.g., `appender.foo.name`).
* The **plugin type** must be specified as an attribute named `type`.
* Nested elements are created by:
** Choosing an arbitrary id for the nested component (e.g., `<0>`)
** Appending the id to the prefix of the parent component (e.g., `appender.foo.<0>`)
** Specifying the type of the nested plugin by assigning a `type` attribute (e.g., `appender.foo.<0>.type`)
====
+
[NOTE]
====
Nested components use the assigned ID for sorting purposes only.
====
=====

See also <<format-specific-notes>> for exceptions to the rules above.

[id=main-configuration-elements]
== Main configuration elements

Log4j Core's logging pipeline is quite complex (see xref:manual/architecture.adoc[Architecture]), but most users only require these elements:

Loggers::
xref:manual/api.adoc#loggers[Loggers] are the entry point of the logging pipeline, which is directly used in the code.
Their configuration must specify which level of messages they log and to which appenders they send the messages.
We will cover them while <<configuring-loggers, configuring loggers>>.

[id=configuring-appenders]
[[Appenders]] Appenders::
xref:manual/appenders.adoc[] are the exit point of the logging pipeline.
They decide which resource (console, file, database, or similar) the log event is sent to.
In the examples of this chapter, we will only use the xref:manual/appenders.adoc#consoleappender[console appender] and the xref:manual/appenders.adoc#fileappender[file appender].

Layouts::
xref:manual/layouts.adoc[] tell appenders how to format the log event: text, JSON, XML, or similar.
In the examples of this chapter, we will only use xref:manual/pattern-layout.adoc[] and xref:manual/json-template-layout.adoc[].

A moderately complex configuration might look like this:

[tabs]
====
XML::
+
.Snippet from an example {antora-examples-url}/manual/configuration/main-elements.xml[`log4j2.xml`]
[source,xml]
----
include::example$manual/configuration/main-elements.xml[lines=1;18..-1]
----

JSON::
+
.Snippet from an example {antora-examples-url}/manual/configuration/main-elements.json[`log4j2.json`]
[source,json]
----
include::example$manual/configuration/main-elements.json[]
----

YAML::
+
.Snippet from an example {antora-examples-url}/manual/configuration/main-elements.yaml[`log4j2.yaml`]
[source,yaml]
----
include::example$manual/configuration/main-elements.yaml[lines=17..-1]
----

Properties::
+
.Snippet from an example {antora-examples-url}/manual/configuration/main-elements.properties[`log4j2.properties`]
[source,properties]
----
include::example$manual/configuration/main-elements.properties[lines=17..-1]
----
====
<1> Configures a console appender named `CONSOLE` with a pattern layout.
<2> Configures a file appender named `MAIN` with a JSON template layout.
<3> Configures a file appender named `DEBUG_LOG` with a pattern layout.
<4> Configures the root logger at level `INFO` and connects it to the `CONSOLE` and `MAIN` appenders.
The `CONSOLE` appender will only log messages less specific than `WARN`.
<5> Configures a logger named `"org.example"` at level `DEBUG` and connects it to the `DEBUG_LOG` appender.
The logger is configured to forward messages to its parent (the root appender).

Using the above configuration, the list of appenders that will be used for each log event depends only on the level of the event and the name of the logger, as in the table below:

[cols="2m,2m,5"]
|===
| Logger name | Log event level | Appenders

| org.example.foo
| WARN
| `CONSOLE`, `MAIN`, `DEBUG_LOG`

| org.example.foo
| DEBUG
| `MAIN`, `DEBUG_LOG`

| org.example.foo
| TRACE
| _none_

| com.example
| WARN
| `CONSOLE`, `MAIN`

| com.example
| INFO
| `MAIN`

| com.example
| DEBUG
| _none_

|===

[id=additional-configuration-elements]
== Additional configuration elements

A Log4j Core configuration file can also contain these configuration elements:

CustomLevels::
+
Log4j allows the configuration of custom log-level names.
+
See xref:manual/customloglevels.adoc[Custom log level configuration] for details.

Filters::
+
Users can add Components to loggers, appender references, appenders, or the global configuration object to provide additional filtering of log events.
+
See xref:manual/filters.adoc[Filter configuration] for details.

Properties::
+
Represent a set of reusable configuration values for property substitution.
+
See <<property-substitution>> for details.

Scripts::
+
Scripts are a container for JSR 223 scripts that users can use in other Log4j components.
+
For details, see xref:manual/scripts.adoc[Scripts configuration].

[id=global-configuration-attributes]
== Global configuration attributes

The main `Configuration` element has a set of attributes that can be used to tune how the configuration file is used.
The principal attributes are listed below.
See xref:plugin-reference.adoc#org-apache-logging-log4j_log4j-core_org-apache-logging-log4j-core-config-Configuration[Plugin reference] for a complete list.

[id=configuration-attribute-monitorInterval]
=== [[AutomaticReconfiguration]] `monitorInterval`

[cols="1h,5"]
|===
| Type          | `int`
| Default value | `0`
|===

Determines the polling interval used by Log4j to check for changes to the configuration file.
If a change in the configuration file is detected, Log4j automatically reconfigures the logger context.
If set to `0`, polling is disabled.

[WARNING]
====
Log4j Core is designed with reliability in mind, which implies that the reconfiguration process can not lose any log event.
In order to achieve this Log4j does **not** stop any appender until the new `Configuration` is active and **reuses** resources that are present in both the old and the new `Configuration`.

In order to guarantee reliability, Log4j _may_ ignore the changes to some appender options, if they would cause log event loss.
For example, changing the `append` option of a file appender, without changing the `fileName` option is not possible, since
it would require closing the underlying file and reopening it with different options.
Between the two operations log events might be lost.


====

[id=configuration-attribute-status]
=== `status`

[cols="1h,5"]
|===
| Type          | link:../javadoc/log4j-api/org/apache/logging/log4j/Level.html[`LEVEL`]
| Status | **DEPRECATED**
| Default value (since 2.24.0) | xref:manual/status-logger.adoc#log4j2.statusLoggerLevel[`log4j2.statusLoggerLevel`]
| Default value (before 2.24.0) | value of `log4j2.defaultStatusLevel`
|===

Overrides the logging level of xref:manual/status-logger.adoc[].

[WARNING]
====
Since version `2.24.0`, this attribute is deprecated and should be replaced with the xref:manual/status-logger.adoc#log4j2.statusLoggerLevel[log4j2.statusLoggerLevel] configuration property instead.
====

[id=configuring-loggers]
== [[Loggers]] Loggers

Log4j 2 contains multiple types of logger configurations that can be added to the `Loggers` element of the configuration:

`Root`:: is the logger that receives all events that do not have a more specific logger defined.
+
See also xref:plugin-reference.adoc#org-apache-logging-log4j_log4j-core_org-apache-logging-log4j-core-config-LoggerConfig-RootLogger[Plugin reference].

`AsyncRoot`:: is an alternative implementation of the root logger used in the xref:manual/async.adoc#MixedSync-Async[mixed synchronous and asynchronous mode].
+
See also xref:plugin-reference.adoc#org-apache-logging-log4j_log4j-core_org-apache-logging-log4j-core-async-AsyncLoggerConfig-RootLogger[Plugin reference].

`Logger`:: the most common logger kind, which collects log events from itself and all the children loggers, which do not have an explicit configuration (see xref:manual/architecture.adoc#logger-hierarchy[logger hierarchy]).
+
See also xref:plugin-reference.adoc#org-apache-logging-log4j_log4j-core_org-apache-logging-log4j-core-config-LoggerConfig[Plugin Reference].

`AsyncLogger`:: the equivalent of `Logger`, used in the xref:manual/async.adoc#MixedSync-Async[mixed synchronous and asynchronous mode].
+
See also xref:plugin-reference.adoc#org-apache-logging-log4j_log4j-core_org-apache-logging-log4j-core-async-AsyncLoggerConfig[Plugin Reference].

There **must** be at least a `Root` or `AsyncRoot` element in every configuration file.
Other logger configurations are optional.

Every
link:../javadoc/log4j-api/org/apache/logging/log4j/Logger.html[`Logger`]
in your application is assigned to one of these logger configurations (see
xref:manual/architecture.adoc#LoggerConfig[architecture]), which determines the events that will be logged and those that won't.

Let's start with an example of logger configuration:

[tabs]
====
XML::
+
.Snippet from an example {antora-examples-url}/manual/configuration/loggers.xml[`log4j2.xml`]
[source,xml]
----
include::example$manual/configuration/loggers.xml[tag=loggers,indent=0]
----

JSON::
+
.Snippet from an example {antora-examples-url}/manual/configuration/loggers.json[`log4j2.json`]
[source,json]
----
include::example$manual/configuration/loggers.json[tag=loggers,indent=0]
----

YAML::
+
.Snippet from an example {antora-examples-url}/manual/configuration/loggers.yaml[`log4j2.yaml`]
[source,yaml]
----
include::example$manual/configuration/loggers.yaml[tag=loggers,indent=0]
----

Properties::
+
.Snippet from an example {antora-examples-url}/manual/configuration/loggers.properties[`log4j2.properties`]
[source,properties]
----
include::example$manual/configuration/loggers.properties[tags=loggers]
----
====

In the example above, we have four logger configurations.
They differ from each other regarding the level of log messages that they allow, whether
xref:manual/layouts.adoc#LocationInformation[location information]
will be printed, and which appenders will be used.
The table below summarizes the effects of each logger configuration:

.Logger configurations
[cols="1,2,2,2,2,5"]
|===
|
| <<logger-attributes-name,Logger name>>
| <<logger-attributes-level,Level>>
| <<logger-attributes-additivity,Additivity>>
| <<logger-attributes-includeLocation,Includes location>>
h| Appenders used

| 1
| _empty_
| `INFO`
| N/A
| _default_
| `APPENDER1`

| 2
| `org.example.no_additivity`
| `INFO`

(inherited)
| `false`
| _default_
| `APPENDER2`

| 3
| `org.example.no_location`
| `INFO`

(inherited)
| `true`
| `false`
| `APPENDER1` and `APPENDER3`

| 4
| `org.example.level`
| `DEBUG`
| `true`
| _default_
| `APPENDER1` and `APPENDER4`
|===

In the following part of this section, we explain in detail all the available options for logger configurations:

[id=logger-attributes-name]
=== `name`

[cols="1h,5"]
|===
| Type
| `String`

| Applies to
| `Logger` and `AsyncLogger`
|===

Specifies the name of the logger configuration.

Since loggers are usually named using fully qualified class names, this value usually contains the fully qualified name of a class or a package.

[id=logger-attributes-additivity]
=== [[Additivity]] `additivity`

[cols="1h,5"]
|===
| Type          | `boolean`
| Default value | `true`
| Applies to    | `Logger` and `AsyncLogger`
|===

If `true` (default), all the messages this logger receives will also be transmitted to its
xref:manual/architecture.adoc#logger-hierarchy[parent logger]).

[id=logger-attributes-level]
=== `level`

[cols="1h,5"]
|===
| Type
| link:../javadoc/log4j-api/org/apache/logging/log4j/Level.html[`Level`]

| Default value
a|
* xref:manual/systemproperties.adoc#log4j2.level[`log4j2.level`],
for `Root` and `AsyncRoot`,
* inherited from the
xref:manual/architecture.adoc#logger-hierarchy[parent logger],
for `Logger` and `AsyncLogger`.
|===

Specifies the level threshold that a log event must have to be logged.
Log events that are more specific than this setting will be filtered out.

See also xref:manual/filters.adoc#filters[Filters] if you require additional filtering.

[id=logger-attributes-includeLocation]
=== `includeLocation`

[cols="1h,5"]
|===
| Type
| `boolean`

| Default value
a|
* `false`, if an asynchronous `ContextSelector` is used.
* Otherwise,
** `true` for `Root` and `Logger`,
** `false` for `AsyncRoot` and `AsyncLogger`.

See
xref:manual/systemproperties.adoc#log4j2.contextSelector[`log4j2.contextSelector`]
for more details.
|===

Specifies whether Log4j is allowed to compute location information.
If set to `false`, Log4j will not attempt to infer the location of the logging call unless said location was provided explicitly using one of the available
https://logging.apache.org/log4j/2.x/javadoc/log4j-api/org/apache/logging/log4j/LogBuilder.html[`LogBuilder#withLocation()`]
methods.

See xref:manual/layouts.adoc#LocationInformation[Location information] for more details.

[id=logger-elements-appenderrefs]
=== Appender references

Loggers use appender references to list the appenders to deliver log events.

See <<configuring-appenderrefs>> below for more details.

[id=logger-elements-properties]
=== Additional context properties

Loggers can emit additional context data that will be integrated with other context data sources such as xref:manual/thread-context.adoc[ThreadContext].

[WARNING]
====
The `value` of each property is subject to <<property-substitution,property substitution>> twice:

* when the configuration is loaded,
* each time a log event is generated.

Therefore, if you wish to insert a value that changes in time, you must double the `$` sign, as shown in the example below.
====

[tabs]
====
XML::
+
.Snippet from an example {antora-examples-url}/manual/configuration/logger-properties.xml[`log4j2.xml`]
[source,xml]
----
include::example$manual/configuration/logger-properties.xml[tag=loggers,indent=0]
----

JSON::
+
.Snippet from an example {antora-examples-url}/manual/configuration/logger-properties.json[`log4j2.json`]
[source,json]
----
include::example$manual/configuration/logger-properties.json[tag=loggers,indent=0]
----

YAML::
+
.Snippet from an example {antora-examples-url}/manual/configuration/logger-properties.yaml[`log4j2.yaml`]
[source,yaml]
----
include::example$manual/configuration/logger-properties.yaml[tag=loggers,indent=0]
----

Properties::
+
.Snippet from an example {antora-examples-url}/manual/configuration/logger-properties.properties[`log4j2.properties`]
[source,properties]
----
include::example$manual/configuration/logger-properties.properties[tag=loggers]
----
====

[id=logger-elements-filters]
=== Filters

See xref:manual/filters.adoc#filters[Filters] for additional filtering capabilities that can be applied to a logger configuration.

[id=configuring-appenderrefs]
== Appender references

Many Log4j components, such as loggers, use appender references to designate which appenders will be used to deliver their events.

Unlike in Log4j 1, where appender references were simple pointers, in Log4j 2, they have additional filtering capabilities.

Appender references can have the following configuration attributes and elements:

[id=appenderref-attributes-name]
=== `ref`

[cols="1h,5"]
|===
| Type          | `String`
|===

Specifies the name of the appender to use.

[id=appenderref-attributes-level]
=== `level`

[cols="1h,5"]
|===
| Type          | link:../javadoc/log4j-api/org/apache/logging/log4j/Level.html[`Level`]
|===

Specifies the level threshold that a log event must have to be logged.
Log events that are more specific than this setting will be filtered out.

[id=appenderrefs-elements-filters]
=== Filters

See xref:manual/filters.adoc#filters[Filters] for additional filtering capabilities that can be applied to a logger configuration.

[id=property-substitution]
== [[PropertySubstitution]]Property substitution

Log4j provides a simple and extensible mechanism to reuse values in the configuration file using `$\{name}` expressions, such as those used in Bash, Ant or Maven.

Reusable configuration values can be added directly to a configuration file by using a xref:plugin-reference.adoc#org-apache-logging-log4j_log4j-core_org-apache-logging-log4j-core-config-PropertiesPlugin[Properties] component.

[tabs]
====
XML::
+
.Snippet from an example {antora-examples-url}/manual/configuration/properties.xml[`log4j2.xml`]
[source,xml]
----
include::example$manual/configuration/properties.xml[lines=1;18..24;26]
----

JSON::
+
.Snippet from an example {antora-examples-url}/manual/configuration/properties.json[`log4j2.json`]
[source,json]
----
include::example$manual/configuration/properties.json[lines=1..14]
----

YAML::
+
.Snippet from an example {antora-examples-url}/manual/configuration/properties.yaml[`log4j2.yaml`]
[source,yaml]
----
include::example$manual/configuration/properties.yaml[lines=17..23]
----

Properties::
+
.Snippet from an example {antora-examples-url}/manual/configuration/properties.properties[`log4j2.properties`]
[source,properties]
----
include::example$manual/configuration/properties.properties[lines=17..18]
----
====

An extensible lookup mechanism can also provide reusable configuration values.
See xref:manual/lookups.adoc[Lookup]s for more information.

Configuration values defined this way can be used in **any** configuration attribute by using the following expansion rules:

`$\{name}`::
+
If the `Properties` element of the configuration file has a property named `name`, its value is substituted.
Otherwise, the placeholder is not expanded.
+
[WARNING]
====
If `name` contains a `:` character, it is expanded as in the rule below.
====

`${lookup:name}`::
If both these conditions hold:
+
--
* `lookup` is a prefix assigned to a xref:manual/lookups.adoc[Lookup],
* the lookup has a value assigned to `name`,
--
+
the value for the lookup is substituted.
Otherwise, the expansion of `$\{name}` is substituted.
+
If `name` starts with a hyphen `-` (e.g. `-variable`), it must be escaped with a backslash `\` (e.g. `\-variable`).
+
The most common lookup prefixes are:
+
* `sys` for Java system properties (see xref:manual/lookups.adoc#system-properties-lookup[System Properties lookup]),
* `env` for environment variables (see xref:manual/lookups.adoc#environment-lookup[Environment lookup]).

The above expansions have a version with an additional `default` value that is **expanded** if the lookup fails:

`${name:-default}`::
+
If the `Properties` element of the configuration file has a property named `name,` its value is substituted.
Otherwise, the **expansion** of `default` is substituted.
+
[WARNING]
====
If `name` contains a `:` character, it is expanded as in the rule below.
====

`${lookup:name:-default}`::
+
If both these conditions hold:
+
--
* `lookup` is a prefix assigned to a xref:manual/lookups.adoc[Lookup],
* the lookup has a value assigned to `name,`
--
+
the value for the lookup is substituted.
Otherwise, the expansion of `${name:-default}` is substituted.

[NOTE]
====
To prevent the expansion of one of the expressions above, the initial `$` must be doubled as `$$`.

The same rule applies to the `name` parameter: if it contains a `${` sequence, it must be escaped as `$${`.
====

.Property substitution example
=====

If your configuration file contains the following definitions:

[tabs]
====
XML::
+
[source,xml]
----
include::example$manual/configuration/properties-example.xml[lines=18..-1]
----

JSON::
+
[source,json]
----
include::example$manual/configuration/properties-example.json[]
----

YAML::
+
[source,yaml]
----
include::example$manual/configuration/properties-example.yaml[lines=17..-1]
----

Properties::
+
[source,properties]
----
include::example$manual/configuration/properties-example.properties[lines=17..-1]
----
====

and the OS environment variable `FOO` has a value of `environment`, Log4j will evaluate the expression as follows

[cols="1m,1m"]
|===
| Expression | Value

| $\{FOO}             | foo
| $\{BAZ}             | $\{BAZ}
| ${BAR:-$\{FOO}}     | bar
| ${BAZ:-$\{FOO}}     | foo
| ${env:FOO}          | environment
| ${env:BAR}          | bar
| ${env:BAZ}          | $\{BAZ}
| ${env:BAR:-$\{FOO}} | bar
| ${env:BAZ:-$\{FOO}} | foo
|===
=====

[WARNING]
=====
For security reasons, if the **expansion** of a `${...}` expression contains other expressions, these will **not** be expanded.
The only exception to this rule is the expansion of properties in the `Properties` container.

Properties defined in the `Properties` container can depend on each other.
If your configuration contains, for example:

[tabs]
====
XML::
+
[source,xml]
----
include::example$manual/configuration/properties-recursion.xml[lines=18..-1]
----

JSON::
+
[source,json]
----
include::example$manual/configuration/properties-recursion.json[]
----

YAML::
+
[source,yaml]
----
include::example$manual/configuration/properties-recursion.yaml[lines=17..-1]
----

Properties::
+
[source,properties]
----
include::example$manual/configuration/properties-recursion.properties[lines=17..-1]
----
====

the `logging.dir` property will be expanded **before** the `logging.file` property, and the expanded value will be substituted in `${logging.dir}/app.log`.
Therefore, the value of the `logging.file` property will be:

* `./logs/app.log` if the environment variable `APP_BASE` is not defined,
* `/var/lib/app/logs/app.log` if the environment variable `APP_BASE` has a value of `/var/lib/app`.


=====

[id=lazy-property-substitution]
=== Lazy property substitution

For most attributes, property substitution is performed only once at **configuration time**, but there are two categories of exceptions to this rule:

* Some attributes are **also** evaluated when a component-specific event occurs.
For example
<<logger-elements-properties,additional context properties>>
and the `pattern` attribute of the example below are evaluated at each log event, while the `filePattern` attribute of a
xref:manual/appenders.adoc#rollingfileappender[rolling file appender]
is evaluated at each rollover.
+
In this case:

** If you want property substitution to happen only once, use one dollar sign, e.g., `${date:HH:mm:ss}`.
** If you want property substitution to happen at each cyclic event, you use two dollar signs, e.g., `$${date:HH:mm:ss}`

* Other components defer the evaluation of their child components.
In this case, you only need one dollar `$` sign.
+
This case happens for the children of the `Route` element below:

[tabs]
====
XML::
+
.Snippet from an example {antora-examples-url}/manual/configuration/routing.xml[`log4j2.xml`]
[source,xml]
----
include::example$manual/configuration/routing.xml[tag=appender,indent=0]
----

JSON::
+
.Snippet from an example {antora-examples-url}/manual/configuration/routing.json[`log4j2.json`]
[source,json]
----
include::example$manual/configuration/routing.json[tag=appender,indent=0]
----

YAML::
+
.Snippet from an example {antora-examples-url}/manual/configuration/routing.yaml[`log4j2.yaml`]
[source,yaml]
----
include::example$manual/configuration/routing.yaml[tag=appender,indent=0]
----

Properties::
+
.Snippet from an example {antora-examples-url}/manual/configuration/routing.properties[`log4j2.properties`]
[source,properties]
----
include::example$manual/configuration/routing.properties[tag=appender]
----
====

<1> The `pattern` attribute is evaluated at configuration time and also each time a log event is routed.
Therefore, the dollar `$` sign needs to be escaped.
<2> All the attributes inside the `File` element have a **deferred** evaluation, therefore they need only one `$` sign.

[id=arbiters]
== [[Arbiters]] Arbiters

While property substitution allows using the same configuration file in multiple deployment environments, sometimes changing the values of configuration attributes is not enough.

Arbiters are to configuration elements what property substitution is for configuration attributes: they allow to conditionally add a subtree of configuration elements to a configuration file.

Arbiters may occur anywhere an element is allowed in the configuration and can be nested.
So, an Arbiter could encapsulate something as simple as a single property declaration or a whole set of appenders, loggers, or other arbiters.
The child elements of an arbiter must be valid elements for whatever element is the parent of the arbiter.

For a complete list of available arbiters, see
xref:plugin-reference.adoc#org-apache-logging-log4j_log4j-core_org-apache-logging-log4j-core-config-arbiters-Arbiter[plugin reference].
In the examples below, we'll use the
xref:plugin-reference.adoc#org-apache-logging-log4j_log4j-core_org-apache-logging-log4j-core-config-arbiters-DefaultArbiter[DefaultArbiter],
xref:plugin-reference.adoc#org-apache-logging-log4j_log4j-core_org-apache-logging-log4j-core-config-arbiters-SelectArbiter[Select]
and
xref:plugin-reference.adoc#org-apache-logging-log4j_log4j-core_org-apache-logging-log4j-core-config-arbiters-SystemPropertyArbiter[SystemPropertyArbiter].

For example, you might want to use a different layout in a production and development environment:

[tabs]
====
XML::
+
.Snippet from an example {antora-examples-url}/manual/configuration/arbiters.xml[`log4j2.xml`]
[source,xml]
----
include::example$manual/configuration/arbiters.xml[lines=23..32,indent=0]
----

JSON::
+
.Snippet from an example {antora-examples-url}/manual/configuration/arbiters.json[`log4j2.json`]
[source,json]
----
include::example$manual/configuration/arbiters.json[lines=3..24,indent=0]
----

YAML::
+
.Snippet from an example {antora-examples-url}/manual/configuration/arbiters.yaml[`log4j2.yaml`]
[source,yaml]
----
include::example$manual/configuration/arbiters.yaml[lines=18..29,indent=0]
----

Properties::
+
[source,properties]
----
include::example$manual/configuration/arbiters.properties[lines=17..-1]
----
====

<1> If the Java system property `env` has a value of `dev`, a pattern layout will be used.
<2> If the Java system property `env` has a value of `prod`, a JSON template layout will be used.

The above example has a problem: if the Java system property `env` has a value different from `dev` or `prod`, the appender will have no layout.

This is a case when the `Select` plugin is useful: this configuration element contains a list of arbiters and a
`DefaultArbiter` element.
If none of the arbiters match, the configuration from the `DefaultArbiter` element will be used:

[tabs]
====
XML::
+
.Snippet from an example {antora-examples-url}/manual/configuration/arbiters-select.xml[`log4j2.xml`]
[source,xml]
----
include::example$manual/configuration/arbiters-select.xml[tag=select,indent=0]
----

JSON::
+
.Snippet from an example {antora-examples-url}/manual/configuration/arbiters-select.json[`log4j2.json`]
[source,json]
----
include::example$manual/configuration/arbiters-select.json[tag=select,indent=0]
----

YAML::
+
.Snippet from an example {antora-examples-url}/manual/configuration/arbiters-select.yaml[`log4j2.yaml`]
[source,yaml]
----
include::example$manual/configuration/arbiters-select.yaml[tag=select,indent=0]
----

Properties::
+
.Snippet from an example {antora-examples-url}/manual/configuration/arbiters-select.properties[`log4j2.properties`]
[source,properties]
----
include::example$manual/configuration/arbiters-select.properties[tag=select]
----
====
<1> If the Java system property `env` has a value of `dev`, a Pattern Layout will be used.
<2> Otherwise, a JSON Template Layout will be used.

[#CompositeConfiguration]
== Composite configuration

include::partial$manual/composite-configuration.adoc[tag=intro]

You can provide a list of comma-separated file paths or URLs in xref:manual/systemproperties.adoc#log4j2.configurationFile[the `log4j2.configurationFile` configuration property], where each resource will get read into a `Configuration`, and then eventually combined into a single one using link:../javadoc/log4j-core/org/apache/logging/log4j/core/config/composite/CompositeConfiguration.html[`CompositeConfiguration`].

.How does `CompositeConfiguration` work?
[%collapsible]
====
include::partial$manual/composite-configuration.adoc[tag=how]
====

[id=format-specific-notes]
== Format specific notes

[id=xml-features]
=== XML format

[id=xml-global-configuration-attributes]
==== Global configuration attributes

The XML format supports the following additional attributes on the `Configuration` element.

[id=configuration-attribute-schema]
===== `schema`

[cols="1h,5"]
|===
| Type          | classpath resource
| Default value | `null`
|===

Specifies the path to a classpath resource containing an XML schema.

[id=configuration-attribute-strict]
===== `strict`

[cols="1h,5"]
|===
| Type          | `boolean`
| Default value | `false`
|===

If set to `true,` all configuration files will be checked against the XML schema provided by the
<<configuration-attribute-schema>>.

This setting also enables "XML strict mode" and allows one to specify an element's **plugin type** through a `type` attribute instead of the tag name.

[id=xinclude]
==== [[XInlcude]] XInclude

XML configuration files can include other files with
https://www.w3.org/TR/xinclude/[XInclude].

NOTE: The list of `XInclude` and `XPath` features supported depends upon your
https://docs.oracle.com/javase/{java-target-version}/docs/technotes/guides/xml/jaxp/index.html[JAXP implementation].

Here is an example `log4j2.xml` file that includes two other files:

.Snippet from an example {antora-examples-url}/manual/configuration/xinclude-main.xml[`log4j2.xml`]
[source,xml]
----
include::example$manual/configuration/xinclude-main.xml[lines=1;18..-1]
----

.Snippet from an example {antora-examples-url}/manual/configuration/xinclude-appenders.xml[`xinclude-appenders.xml`]
[source,xml]
----
include::example$manual/configuration/xinclude-appenders.xml[lines=1;18..-1]
----

.Snippet from an example {antora-examples-url}/manual/configuration/xinclude-loggers.xml[`xinclude-loggers.xml`]
[source,xml]
----
include::example$manual/configuration/xinclude-loggers.xml[lines=1;18..-1]
----

[id=java-properties-features]
=== Java properties format

[TIP]
====
The Java properties format is not well suited to represent hierarchical structures.

Switch to XML to avoid additional dependencies, or choose YAML for a format similar to Java properties but less verbose.
====

The Java properties configuration format is the most verbose of the available formats.
To make it more usable, a series of exceptions to the rules in <<configuration-with-properties,Java properties syntax>> have been introduced over time:

. The following direct children of `Configuration` have predefined prefixes and do not require to specify a `type` attribute:
* The xref:plugin-reference.adoc#org-apache-logging-log4j_log4j-core_org-apache-logging-log4j-core-config-AppendersPlugin[Appender container] has a predefined `appender` prefix.
* The xref:plugin-reference.adoc#org-apache-logging-log4j_log4j-core_org-apache-logging-log4j-core-config-CustomLevels[Custom levels container] has a predefined `customLevel` prefix.
* The xref:plugin-reference.adoc#org-apache-logging-log4j_log4j-core_org-apache-logging-log4j-core-config-LoggersPlugin[Loggers container] has a predefined `logger` prefix.
* The xref:plugin-reference.adoc#org-apache-logging-log4j_log4j-core_org-apache-logging-log4j-core-config-PropertiesPlugin[Properties container] has a predefined `property` prefix.
* The xref:plugin-reference.adoc#org-apache-logging-log4j_log4j-core_org-apache-logging-log4j-core-config-ScriptsPlugin[Scripts container] has a predefined `script` prefix.

. Properties that start with `property` are used for <<property-substitution>>.
Their syntax is:
+
[source,properties]
----
property.<key> = <value>
----

. Properties that start with `customLevel` are used to define custom levels. Their syntax is:
+
[source,properties]
----
customLevel.<name> = <intValue>
----
+
where `<name>` is the name of the level and `<intValue>` its numerical value.

. The root logger can be configured using properties that start with `rootLogger`.

. A shorthand notation is available that allows users to write:
+
[source,properties]
----
rootLogger = INFO, APPENDER
----
+
instead of:
+
[source,properties]
----
rootLogger.level = INFO
rootLogger.appenderRef.0.ref = APPENDER
----

. All the keys of the form `logger.<name>.appenderRef.<id>`, where `<name>` and `<id>` are arbitrary, are considered appender references.

. To add a filter to a component use a `filter.<id>` prefix instead of just `<id>`.

[#extending]
== Extending

Log4j Core uses xref:manual/plugins.adoc[plugins] to inject necessary components while reading a configuration file.
In this section, we will explore extension points users can hook into to customize the way Log4j Core reads configuration files.

[#extending-plugins]
=== Plugin preliminaries

include::partial$manual/plugin-preliminaries.adoc[]

[#ConfigurationFactory]
=== Extending `ConfigurationFactory` plugins

Under the hood, Log4j Core uses plugins extending from link:../javadoc/log4j-core/org/apache/logging/log4j/core/config/ConfigurationFactory.html[`ConfigurationFactory`] to load configuration files.
This procedure can be summarized as follows:

. Load plugins which extend from link:../javadoc/log4j-core/org/apache/logging/log4j/core/config/ConfigurationFactory.html[`ConfigurationFactory`] and whose plugin `category` is set to link:../javadoc/log4j-core/org/apache/logging/log4j/core/config/ConfigurationFactory.html#CATEGORY[`ConfigurationFactory.CATEGORY`]
. Sort them by link:../javadoc/log4j-core/org/apache/logging/log4j/core/config/Order.html[`@Order`] annotation (in decreasing value order), if present
. Feed <<automatic-configuration,found configuration files>> to `ConfigurationFactory` instances in order, if the file extension is contained by `String[]` returned from link:../javadoc/log4j-core/org/apache/logging/log4j/core/config/ConfigurationFactory.html#getSupportedTypes()[`ConfigurationFactory#getSupportedTypes()`]

If xref:manual/systemproperties.adoc#log4j2.configurationFactory[the `log4j2.configurationFactory` system property] is defined, it will be used before any other factory implementations.

For an example, see {project-github-url}/log4j-core/src/main/java/org/apache/logging/log4j/core/config/json/JsonConfigurationFactory.java[`JsonConfigurationFactory.java`] on how Log4j Core implements JSON-formatted configuration file read.

[TIP]
====
Next to introducing new configuration file formats, `ConfigurationFactory` can be used for xref:manual/customconfig.adoc[programmatic configuration] too.
====

[#extending-config-file-plugins]
=== Plugins represented in a configuration file

As explained in <<configuration-syntax>>, a configuration file gets parsed into a tree of plugins.
If your plugin needs to be represented in a configuration file element, some xref:manual/plugins.adoc#core[extra plugin configuration] needs to be administered.<|MERGE_RESOLUTION|>--- conflicted
+++ resolved
@@ -17,13 +17,8 @@
 [#configuration-file]
 = Configuration file
 
-<<<<<<< HEAD
-Users can configure Log4j Core using different file formats.
-The `log4j-core` artifact includes XML, JSON, YAML, and Java properties formats factories.
-=======
 Using a configuration file is the most popular and recommended approach for configuring Log4j Core.
 In this page we will examine the composition of a configuration file and how Log4j Core uses it.
->>>>>>> 0b8c8358
 
 [TIP]
 ====
@@ -62,16 +57,10 @@
 
 There are certain *best-practices* we strongly recommend you to adapt in your Log4j configuration:
 
-<<<<<<< HEAD
-* for standalone Java SE applications, it is a random identifier,
-* for web applications, it is derived from the application descriptor.
-See xref:manual/webapp.adoc#log4jContextName[Log4j Web application configuration] for more details.
-=======
 * Files prefixed by `log4j2-test` should only be used on the test classpath.
 * If you are developing an application, don't use multiple Log4j configuration files with same name, but different extensions.
 That is, don't provide both `log4j2.xml` and `log4j2.json` files.
 * If you are developing a library, only add configuration files to your test classpath.
->>>>>>> 0b8c8358
 
 [#configuration-factories]
 === Predefined ``ConfigurationFactory`` plugins
