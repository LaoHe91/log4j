--- conflicted
+++ resolved
@@ -394,13 +394,8 @@
 [#impl-core-bridge-jboss-logging]
 ===== Installing JBoss Logging-to-Log4j bridge
 
-<<<<<<< HEAD
 JBoss Logging is shipped with an integrated bridge to Log4j API and requires no steps on your part.
 See https://github.com/jboss-logging/jboss-logging/blob/main/README.adoc#supported-log-managers[Supported Log Managers] for more information.
-=======
-The JBoss Logging API is shipped with an integrated bridge to Log4j API and requires no steps on your part.
-See https://github.com/jboss-logging/jboss-logging?tab=readme-ov-file#supported-log-managers[Supported Log Managers] for more information.
->>>>>>> c28bd4a7
 
 [#impl-core-spring-boot]
 ==== Installing Log4j Core for Spring Boot applications
