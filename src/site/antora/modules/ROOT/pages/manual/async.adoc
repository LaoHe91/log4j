--- conflicted
+++ resolved
@@ -14,9 +14,7 @@
     See the License for the specific language governing permissions and
     limitations under the License.
 ////
-<<<<<<< HEAD
 = Asynchronous logging
-Remko Popma <rpopma@apache.org>; Piotr Karwasz <pkarwasz@apache.org>
 
 Asynchronous logging is a technique to improve application logging performance by executing all I/O operations in a separate thread.
 
@@ -48,101 +46,7 @@
 If benchmarks and profiling don't show a statistically significant difference between asynchronous and synchronous logging solutions, the latter one is recommended, since it is the simplest one.
 ====
 
-Although asynchronous logging can give significant performance benefits, there are situations where you may want to choose synchronous logging.
-
-[[Trade-offs]]
-[[trade-offs]]
-The trade-offs of asynchronous logging are:
-
-Benefits::
-
-Higher peak throughput:::
-+
-Applications that occasionally need to log bursts of messages, can take advantage of this.
-+
-Asynchronous logging can prevent or dampen latency spikes by shortening the wait time until the next message can be logged.
-+
-If the queue size is large enough to handle the burst, asynchronous logging will prevent your application from falling behind during a sudden increase of activity.
-
-Lower logging latency:::
-+
-link:../javadoc/log4j-api/org/apache/logging/log4j/Logger.html[Logger]
-method calls return faster, since most of the work is done on the I/O thread.
-
-Drawbacks::
-
-Lower sustainable throughput:::
-+
-If the _sustained rate_ at which your application is logging messages is faster than the maximum sustained throughput of the underlying appender, the queue will fill up and the application will end up logging at the speed of the slowest appender.
-+
-If this happens, consider selecting a faster appender, or logging less.
-If neither of these is an option, you may get better throughput and fewer latency spikes by logging synchronously.
-
-Error handling:::
-+
-If a problem happens during the logging process and an exception is thrown, it is less easy for an asynchronous logger or appender to signal this problem to the application.
-+
-This can partly be alleviated by configuring an
-<<exception-handler>>, but this may still not cover all cases.
-+
-[CAUTION]
-====
-If logging is part of your business logic, e.g. you are using Log4j as an audit logging framework, we would recommend to synchronously log those audit messages.
-
-See <<MixedSync-Async>> on how to log some messages synchronously.
-====
-
-Mutable messages:::
-+
-Most
-link:../javadoc/log4j-api/org/apache/logging/log4j/message/Message.html[Message]
-implementations take a snapshot of the formatted message on the calling thread (cf.
-xref:manual/systemproperties.adoc#log4j2.formatMsgAsync[log4j2.formatMsgAsync]).
-The log message will not change even if the arguments of the logging call are modified later.
-+
-There are some exceptions to this rule.
-link:../javadoc/log4j-api/org/apache/logging/log4j/message/MapMessage.html[MapMessage]
-and
-link:../javadoc/log4j-api/org/apache/logging/log4j/message/StructuredDataMessage.html[StructuredDataMessage]
-are mutable by design: fields can be added to these messages after the message object was created.
-These messages should not be modified after they are logged with asynchronous loggers or asynchronous appenders.
-+
-Custom
-link:../javadoc/log4j-api/org/apache/logging/log4j/message/Message.html[Message]
-implementations should be designed with asynchronous use in mind, and either take a snapshot of their parameters at construction time, or document their thread-safety characteristics (cf.
-link:../javadoc/log4j-api/org/apache/logging/log4j/message/AsynchronouslyFormattable.html[AsynchronouslyFormattable]).
-=======
-= Asynchronous loggers
-
-Asynchronous logging can improve your application's performance by
-executing the I/O operations in a separate thread.
-Log4j 2 makes several improvements in this area.
-
-* *Asynchronous Loggers* are a new addition in Log4j 2. They aim to
-return the call to Logger.log to the application as soon as
-possible. You can choose between making all Loggers asynchronous or
-using a mixture of synchronous and asynchronous Loggers. Making all
-Loggers asynchronous will give the best performance, while mixing gives
-you more flexibility.
-* *LMAX Disruptor technology*. Asynchronous Loggers internally use the
-link:#UnderTheHood[Disruptor], a lock-free inter-thread communication
-library, instead of queues, resulting in higher throughput and lower
-latency.
-* As part of the work for Async Loggers, *Asynchronous Appenders* have
-been enhanced to flush to disk at the end of a batch (when the queue is
-empty). This produces the same result as configuring
-"immediateFlush=true", that is, all received log events are always
-available on disk but are more efficient because it does not need to
-touch the disk on every log event. (Async Appenders use
-ArrayBlockingQueue internally and do not need the disruptor jar on the
-classpath.)
-
 include::partial$manual/async-trade-offs.adoc[leveloffset=+1]
->>>>>>> 15fdbe20
-
-CPU consumption:::
-If your application is running in an environment where CPU resources are scarce, like a VM with a single vCPU, starting another thread is not likely to give better performance.
-
 
 [id=asynchronous-loggers]
 == Asynchronous loggers
@@ -215,13 +119,9 @@
 [[SysPropsAllAsync]]
 === Configuration Properties
 
-<<<<<<< HEAD
 Since Disruptor is initialized at the same time as the logger context and before any Log4j configuration file is loaded, tuning async loggers is only possible through configuration properties.
 
 The following elements are configurable:
-=======
-include::partial$manual/systemproperties/properties-async-logger.adoc[leveloffset=+2]
->>>>>>> 15fdbe20
 
 * the generic behavior of asynchronous components, such as the queue full policy and message formatting.
 +
@@ -290,7 +190,6 @@
 [[SysPropsMixedSync-Async]]
 === Configuration Properties
 
-<<<<<<< HEAD
 Since all `AsyncRoot` and `AsyncLogger` components share the same Disruptor instance, its configuration is available through configuration properties.
 
 The following elements are configurable:
@@ -306,9 +205,6 @@
 [TIP]
 ====
 You can place the values of configuration properties in a `log4j2.component.properties` file at the root of your application's classpath.
-=======
-include::partial$manual/systemproperties/properties-async-logger-config.adoc[leveloffset=+2]
->>>>>>> 15fdbe20
 
 See xref:manual/systemproperties.adoc#property-sources[Property Sources] for more details.
 ====
@@ -371,7 +267,6 @@
 ====
 Location information is disabled by default for async loggers and async appenders.
 
-<<<<<<< HEAD
 In order to enable it for a certain logger, set its
 xref:manual/configuration.adoc#logger-attributes-includeLocation[includeLocation] attribute to `true`.
 ====
@@ -403,212 +298,6 @@
 * set its fully qualified class name as value of the
 xref:manual/systemproperties.adoc#log4j2.asyncLoggerConfigExceptionHandler[log4j2.asyncLoggerConfigExceptionHandler]
 configuration property.
-=======
-[#Location]
-== Location, location, location...
-
-If one of the layouts is configured with a location-related attribute
-like HTML xref:manual/layouts.adoc#HtmlLocationInfo[locationInfo], or one of
-the patterns xref:manual/layouts.adoc#PatternClass[%C or $class],
-xref:manual/layouts.adoc#PatternFile[%F or %file],
-xref:manual/layouts.adoc#PatternLocation[%l or %location],
-xref:manual/layouts.adoc#PatternLine[%L or %line],
-xref:manual/layouts.adoc#PatternMethod[%M or %method], Log4j will take a
-snapshot of the stack, and walk the stack trace to find the location
-information.
-
-This is an expensive operation: 1.3 - 5 times slower for synchronous
-loggers. Synchronous loggers wait as long as possible before they take
-this stack snapshot. If no location is required, the snapshot will never
-be taken.
-
-However, asynchronous loggers need to make this decision before passing
-the log message to another thread; the location information will be lost
-after that point. The
-xref:manual/performance.adoc#asyncLoggingWithLocation[performance impact] of
-taking a stack trace snapshot is even higher for asynchronous loggers:
-logging with location is 30-100 times slower than without location. For
-this reason, asynchronous loggers and asynchronous appenders do not
-include location information by default.
-
-You can override the default behavior in your logger or asynchronous
-appender configuration by specifying `includeLocation="true"`.
-
-[#Performance]
-== Asynchronous Logging Performance
-
-The throughput performance results below were derived from running the
-PerfTest, MTPerfTest and PerfTestDriver classes which can be found in
-the Log4j 2 unit test source directory. For throughput tests, the
-methodology used was:
-
-* First, warm up the JVM by logging 200,000 log messages of 500
-characters.
-* Repeat the warm-up 10 times, then wait 10 seconds for the I/O thread
-to catch up and buffers to drain.
-* Measure how long it takes to execute 256 * 1024 / threadCount calls to
-Logger.log and express the result in messages per second.
-* Repeat the test 5 times and average the results.
-
-The results below were obtained with log4j-2.0-beta5,
-disruptor-3.0.0.beta3, log4j-1.2.17 and logback-1.0.10.
-
-=== Logging Peak Throughput
-
-The graph below compares the throughput of synchronous loggers,
-asynchronous appenders and asynchronous loggers. This is the total
-throughput of all threads together. In the test with 64 threads,
-asynchronous loggers are 12 times faster than asynchronous appenders,
-and 68 times faster than synchronous loggers.
-
-Asynchronous loggers' throughput increases with the number of threads,
-whereas both synchronous loggers and asynchronous appenders have more or
-less constant throughput regardless of the number of threads that are
-doing the logging.
-
-image:async-vs-sync-throughput.png[Async loggers have much
-higher throughput than sync loggers.]
-
-=== Asynchronous Throughput Comparison with Other Logging Packages
-
-We also compared the peak throughput of asynchronous loggers to the
-synchronous loggers and asynchronous appenders available in other
-logging packages, specifically log4j-1.2.17 and logback-1.0.10, with
-similar results. For asynchronous appenders, the total logging throughput of
-all threads together remains roughly constant when adding more threads.
-Asynchronous loggers make more effective use of the multiple cores
-available on the machine in multi-threaded scenarios.
-
-image:async-throughput-comparison.png[Async loggers have the
-highest throughput.]
-
-On Solaris 10 (64bit) with JDK1.7.0_06, 4-core Xeon X5570 dual CPU
-@2.93Ghz with hyperthreading switched on (16 virtual cores):
-
-.Throughput per thread in messages/second
-[cols="h,>,>,>,>,>,>,>",options="header",]
-|=======================================================================
-|Logger |1 thread |2 threads |4 threads |8 threads |16 threads |32
-threads |64 threads
-|Log4j 2: Loggers all asynchronous |2,652,412 |909,119 |776,993 |516,365
-|239,246 |253,791 |288,997
-
-|Log4j 2: Loggers mixed sync/async |2,454,358 |839,394 |854,578 |597,913
-|261,003 |216,863 |218,937
-
-|Log4j 2: Async Appender |1,713,429 |603,019 |331,506 |149,408 |86,107
-|45,529 |23,980
-
-|Log4j1: Async Appender |2,239,664 |494,470 |221,402 |109,314 |60,580
-|31,706 |14,072
-
-|Logback: Async Appender |2,206,907 |624,082 |307,500 |160,096 |85,701
-|43,422 |21,303
-
-|Log4j 2: Synchronous |273,536 |136,523 |67,609 |34,404 |15,373 |7,903
-|4,253
-
-|Log4j1: Synchronous |326,894 |105,591 |57,036 |30,511 |13,900 |7,094
-|3,509
-
-|Logback: Synchronous |178,063 |65,000 |34,372 |16,903 |8,334 |3,985
-|1,967
-|=======================================================================
-
-On Windows 7 (64bit) with JDK1.7.0_11, 2-core Intel i5-3317u CPU
-@1.70Ghz with hyperthreading switched on (4 virtual cores):
-
-.Throughput per thread in messages/second
-[cols="h,>,>,>,>,>,>",options="header",]
-|=======================================================================
-|Logger |1 thread |2 threads |4 threads |8 threads |16 threads |32
-threads
-|Log4j 2: Loggers all asynchronous |1,715,344 |928,951 |1,045,265
-|1,509,109 |1,708,989 |773,565
-
-|Log4j 2: Loggers mixed sync/async |571,099 |1,204,774 |1,632,204
-|1,368,041 |462,093 |908,529
-
-|Log4j 2: Async Appender |1,236,548 |1,006,287 |511,571 |302,230
-|160,094 |60,152
-
-|Log4j1: Async Appender |1,373,195 |911,657 |636,899 |406,405 |202,777
-|162,964
-
-|Logback: Async Appender |1,979,515 |783,722 |582,935 |289,905 |172,463
-|133,435
-
-|Log4j 2: Synchronous |281,250 |225,731 |129,015 |66,590 |34,401 |17,347
-
-|Log4j1: Synchronous |147,824 |72,383 |32,865 |18,025 |8,937 |4,440
-
-|Logback: Synchronous |149,811 |66,301 |32,341 |16,962 |8,431 |3,610
-|=======================================================================
-
-[#Latency]
-=== Response Time Latency
-
-This section has been rewritten with the Log4j 2.6 release. The
-previous version only reported _service time_ instead of _response
-time_. See the xref:manual/performance.adoc#responseTime[response time] sidebar on the performance page on why this is too optimistic.
-Furthermore, the previous version reported average latency, which does not make sense
-since latency is not a normal distribution. Finally, the previous
-version of this section only reported the maximum latency of up to
-99.99% of the measurements, which does not tell you how bad the worst
-0.01% were. This is unfortunate because often the "outliers" are all
-that matter when it comes to response time. From this release, we will
-try to do better and report response time latency across the full range
-of percentages, including all the outliers. Our thanks to Gil Tene for
-his http://www.infoq.com/presentations/latency-response-time[How NOT to
-measure latency] presentation. (Now we know why this is also known as
-the "Oh s#@t!" presentation.)
-
-xref:manual/performance.adoc#responseTime[Response time] is how long it
-takes to log a message under a certain load. What is often reported as
-latency is _service time_: how long it took to operate.
-This hides the fact that a single spike in service time adds
-a queueing delay for many of the subsequent operations. Service time is
-easy to measure (and often looks good on paper) but is irrelevant for
-users since it omits the time spent waiting for service. For this reason,
-we report response time: service time plus wait time.
-
-The response time test results below were all derived from running the
-ResponseTimeTest class which can be found in the Log4j 2 unit test
-source directory. If you want to run these tests yourself, here are the
-command line options we used:
-
-* -Xms1G -Xmx1G (prevent heap resizing during the test)
-* -DLog4jContextSelector=org.apache.logging.log4j.core.async.AsyncLoggerContextSelector
--DAsyncLogger.WaitStrategy=busyspin (to use Async Loggers. The BusySpin
-wait strategy reduces some jitter.)
-* *classic mode:* -Dlog4j2.enable.direct.encoders=false +
-*garbage-free mode:* -Dlog4j2.enable.direct.encoders=true
-* -XX:CompileCommand=dontinline,org.apache.logging.log4j.core.async.perftest.NoOpIdleStrategy::idle
-* -verbose:gc -XX:+PrintGCDetails -XX:+PrintGCDateStamps
--XX:+PrintTenuringDistribution -XX:+PrintGCApplicationConcurrentTime
--XX:+PrintGCApplicationStoppedTime (to eyeball GC and savepoint pauses)
-
-The graph below compares the response time latency of the
-ArrayBlockingQueue-based asynchronous appenders in Logback 1.1.7, Log4j
-1.2.17 to the various options for asynchronous logging that Log4j 2.6
-offers. Under a workload of 128,000 messages per second, using 16
-threads (each logging at a rate of 8,000 messages per second), we see
-that Logback 1.1.7, Log4j 1.2.17 experience latency spikes that are
-orders of magnitude larger than Log4j 2.
-
-image:ResponseTimeAsyncLogging16Threads_8kEach.png[When 16
-threads generate a total workload of 128,000 msg/sec, Logback 1.1.7 and
-Log4j 1.2.17 experiences latency spikes that are orders of magnitude
-larger than Log4j 2]
-
-The graph below zooms in on the Log4j 2 results for the same test. We
-see that the worst-case response time is highest for the
-ArrayBlockingQueue-based Async Appender.
-xref:manual/garbagefree.adoc[Garbage-free] async loggers have the best response
-time behavior.
-
-image:ResponseTimeAsyncLogging16Threads_8kEachLog4j2Only-labeled.png[image]
->>>>>>> 15fdbe20
 
 [#UnderTheHood]
 == Under The Hood
