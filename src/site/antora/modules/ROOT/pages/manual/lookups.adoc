--- conflicted
+++ resolved
@@ -25,14 +25,8 @@
 Substitution] section of the xref:manual/configuration.adoc[Configuration]
 page.
 
-[#collection]
-== Collection
-
-Log4j bundles several predefined lookups to assist in several common deployment use cases.
-Following sections explain all these in detail.
-
 [#ContextMapLookup]
-=== Context Map Lookup
+== Context Map Lookup
 
 The ContextMapLookup allows applications to store data in the Log4j
 ThreadContext Map and then retrieve the values in the Log4j
@@ -53,7 +47,7 @@
 ----
 
 [#DateLookup]
-=== Date Lookup
+== Date Lookup
 
 The DateLookup is somewhat unusual from the other lookups as it doesn't
 use the key to locate an item. Instead, the key can be used to specify a
@@ -73,7 +67,7 @@
 ----
 
 [#DockerLookup]
-=== Docker Lookup
+== Docker Lookup
 
 The DockerLookup can be used to lookup attributes from the Docker container the application is running in.
 
@@ -113,7 +107,7 @@
 This Lookup is subject to the requirements listed at xref:log4j-docker.adoc[Log4j Docker Support]
 
 [id=environment-lookup]
-=== [[EnvironmentLookup]] Environment Lookup
+== [[EnvironmentLookup]] Environment Lookup
 
 The EnvironmentLookup allows systems to configure environment variables,
 either in global files such as /etc/profile or in the startup scripts
@@ -142,9 +136,8 @@
   </PatternLayout>
 </File>
 ----
-
 [#EventLookup]
-=== Event Lookup
+== Event Lookup
 
 The EventLookup provides access to fields within the log event from the configuration.
 
@@ -219,7 +212,7 @@
 ----
 
 [#JavaLookup]
-=== Java Lookup
+== Java Lookup
 
 The JavaLookup allows Java environment information to be retrieved in
 convenient preformatted strings using the `java:` prefix.
@@ -272,7 +265,7 @@
 ----
 
 [#JndiLookup]
-=== JNDI Lookup
+== JNDI Lookup
 
 As of Log4j 2.15.1 JNDI operations require that `log4j2.enableJndi=true` be set as a system property or the
 corresponding environment variable for this lookup to function. See the
@@ -302,7 +295,7 @@
 *Java's JNDI module is not available on Android.*
 
 [#JmxRuntimeInputArgumentsLookup]
-=== JVM Input Arguments Lookup (JMX)
+== JVM Input Arguments Lookup (JMX)
 
 Maps JVM input arguments -- but not _main_ arguments -- using JMX to
 acquire the JVM arguments.
@@ -315,7 +308,7 @@
 *Java's JMX module is not available on Android or on Google App Engine.*
 
 [#KubernetesLookup]
-=== Kubernetes Lookup
+== Kubernetes Lookup
 
 For retrieving attributes using Fabric8's Kubernetes Client, see their https://github.com/fabric8io/kubernetes-client/blob/main/doc/KubernetesLog4j.md[Kubernetes Log4j Lookup].
 
@@ -340,7 +333,7 @@
 ----
 
 [#LowerLookup]
-=== Lower Lookup
+== Lower Lookup
 
 The LowerLookup converts the passed in argument to lower case. Presumably the value will be the
 result of a nested lookup.
@@ -355,7 +348,7 @@
 ----
 
 [#AppMainArgsLookup]
-=== Main Arguments Lookup (Application)
+== Main Arguments Lookup (Application)
 
 This lookup requires that you manually provide the main arguments of the
 application to Log4j:
@@ -385,10 +378,9 @@
 
 For example, suppose the static void main String[] arguments are:
 
-[source,text]
-----
+....
 --file foo.txt --verbose -x bar
-----
+....
 
 Then the following substitutions are possible:
 
@@ -436,7 +428,7 @@
 ----
 
 [#MapLookup]
-=== Map Lookup
+== Map Lookup
 
 The MapLookup serves several purposes.
 
@@ -478,7 +470,7 @@
 ----
 
 [#marker-lookup]
-=== Marker Lookup
+== Marker Lookup
 
 The marker lookup allows you to use markers in interesting
 configurations like a routing appender. Consider the following YAML
@@ -547,8 +539,7 @@
 check for the existence of a marker where `name` is the marker name. If
 the marker exists, the expression returns the name, otherwise `null`.
 
-=== Resource Bundle Lookup
-
+== Resource Bundle Lookup
 The resource bundle lookup retrieves values from Resource Bundles (see Java documentation). The format is `${bundle:BundleName:BundleKey}`. The bundle name follows package naming conventions, for example: `${bundle:com.domain.Messages:MyKey}`.
 
 [source, xml]
@@ -560,8 +551,7 @@
 </File>
 ----
 
-=== Spring Boot Lookup
-
+== Spring Boot Lookup
 The Spring Boot Lookup retrieves the values of Spring properties from the Spring configuration as well as values of the active and default profiles. Specifying a key of "profiles.active" will return the active profiles while a key of "profiles.default" will return the default profiles. The default and active profiles can be an array. If more than one profile is present they will be returned as a comma separated list. To retrieve a single item from the array append "[\{index}]" to the key. For example, to return the first active profile in the list specify "profiles.active[0]".
 
 This Lookup will return null values until Spring Boot initializes application logging. The Spring Boot Lookup requires the log4j-spring-boot jar be included as a dependency.
@@ -578,7 +568,7 @@
 This Lookup requires log4j-spring-cloud-config-client be included in the application.
 
 [#StructuredDataLookup]
-=== Structured Data Lookup
+== Structured Data Lookup
 
 The StructuredDataLookup is very similar to the MapLookup in that it
 will retrieve values from StructuredDataMessages. In addition to the Map
@@ -607,7 +597,7 @@
 ----
 
 [id=system-properties-lookup]
-=== [[SystemPropertiesLookup]] System Properties Lookup
+== [[SystemPropertiesLookup]] System Properties Lookup
 
 As it is quite common to define values inside and outside the
 application by using System Properties, it is only natural that they
@@ -634,7 +624,7 @@
 ----
 
 [#UpperLookup]
-=== Upper Lookup
+== Upper Lookup
 
 The LowerLookup converts the passed in argument to upper case. Presumably the value will be the
 result of a nested lookup.
@@ -649,75 +639,71 @@
 ----
 
 [#WebLookup]
-=== Web Lookup
-
-The web lookup allows applications that run in a Jakarta EE environment to retrieve variables associated with a
-https://jakarta.ee/specifications/servlet/5.0/apidocs/jakarta/servlet/servletcontext[`ServletContext`].
-See xref:manual/webapp.adoc[] for more information.
-
-.Web lookup supported keys
-[cols="1m,5",options="header"]
-|===
-
-|Key
-|Description
-
-|attr.<key>
-|Value of the `<key>` servlet context attribute.
+== Web Lookup
+
+The WebLookup allows applications to retrieve variables that are
+associated with the ServletContext. In addition to being able to
+retrieve various fields in the ServletContext, WebLookup supports
+looking up values stored as attributes or configured as initialization
+parameters. The following table lists various keys that can be
+retrieved:
+
+[cols="1m,4"]
+|===
+|Key |Description
+
+|attr._name_
+|Returns the ServletContext attribute with the specified name
+
+|contextPath
+|The context path of the web application
 
 |contextPathName
-|The **first** fragment of the servlet context path.
-
-|contextPath
-|The **entire** servlet context path.
+|The first token in the context path of the web application splitting on "/" characters.
 
 |effectiveMajorVersion
-|The major version of the Servlet specification supported by the application.
+|Gets the major version of the Servlet specification that the application
+represented by this ServletContext is based on.
 
 |effectiveMinorVersion
-|The minor version of the Servlet specification supported by the application.
-
-|initParam.<key>
-|Value of the `<key>` servlet context initialization parameter.
+|Gets the minor version of the Servlet specification that the application
+represented by this ServletContext is based on.
+
+|initParam._name_
+|Returns the ServletContext initialization parameter with the specified name
 
 |majorVersion
-|The major version of the Servlet specification supported by the server.
+|Returns the major version of the Servlet API that this servlet container supports.
 
 |minorVersion
-|The minor version of the Servlet specification supported by the server.
+|Returns the minor version of the Servlet API that this servlet container supports.
 
 |rootDir
-|The root directory of the servlet context.
+|Returns the result of calling getRealPath with a value of "/".
 
 |serverInfo
-|The server info.
+|Returns the name and version of the servlet container on which the servlet is running.
 
 |servletContextName
-|The servlet context name.
-
-|<key>
-|The value of `<key>` is searched as context attribute or context initialization parameter.
-|===
-
-The web lookup can be used, for example, to provide a different log file for each application:
-
-[source,xml]
-----
-<<<<<<< HEAD
-<File name="ApplicationLog" fileName="logs${web:contextPath}.log"/>
-----
-
-Additional runtime dependencies are required for using web lookup:
-
-include::partial$manual/dependencies-log4j-jakarta-web.adoc[]
-
-=======
+|Returns the name of the web application as defined in the display-name element of the deployment descriptor
+|===
+
+Any other key names specified will first be checked to see if a
+ServletContext attribute exists with that name and then will be checked
+to see if an initialization parameter of that name exists. If the key is
+located then the corresponding value will be returned.
+
+[source,xml]
+----
 <Appenders>
   <File name="ApplicationLog" fileName="${web:rootDir}/app.log"/>
 </Appenders>
 ----
 
->>>>>>> 466ac597
+Additional runtime dependencies are required for using web lookup:
+
+include::partial$manual/dependencies-log4j-jakarta-web.adoc[]
+
 [#extending]
 == Extending
 
