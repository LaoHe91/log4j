////
    Licensed to the Apache Software Foundation (ASF) under one or more
    contributor license agreements.  See the NOTICE file distributed with
    this work for additional information regarding copyright ownership.
    The ASF licenses this file to You under the Apache License, Version 2.0
    (the "License"); you may not use this file except in compliance with
    the License.  You may obtain a copy of the License at

         http://www.apache.org/licenses/LICENSE-2.0

    Unless required by applicable law or agreed to in writing, software
    distributed under the License is distributed on an "AS IS" BASIS,
    WITHOUT WARRANTIES OR CONDITIONS OF ANY KIND, either express or implied.
    See the License for the specific language governing permissions and
    limitations under the License.
////

= Garbage-free logging

<<<<<<< HEAD
include::partial$manual/garbagefree-intro.adoc[]

include::partial$premature-optimization.adoc[]
=======
Many logging libraries, including previous versions of Log4j, allocate
temporary objects like log event objects, Strings, char arrays, byte
arrays and more during steady-state logging. This contributes to
pressure on the garbage collector and increases the frequency with which
GC pauses occur.

From version 2.6, Log4j runs in "garbage-free" mode by default where
objects and buffers are reused and no temporary objects are allocated as
much as possible. There is also a "low garbage" mode which is not
completely garbage-free but does not use ThreadLocal fields. This is the
default mode when Log4j link:#Config[detects] it is running in a web
application. Finally, it is possible to switch off all garbage-free
logic and run in "classic mode" instead. For details, see the
link:#Config[Configuration] section below.
>>>>>>> cbced0cd

The act of logging is an interplay between the logging API (i.e., Log4j API) where the programmer publishes logs and a logging implementation (i.e., Log4j Core) where published logs get consumed; filtered, enriched, encoded, and written to files, databases, network sockets, etc.
Both parties contain different features with different memory allocation characteristics.
To achieve an end-to-end garbage-free logging system, they need to work hand in hand.
Hence, we will discuss both:

. xref:#Config[]
. xref:#api[]

[#quick]
== Quick start

If you want to have a garbage-free Log4j setup, but don't want to spend time with the associated details, you can quickly get started with the following instructions:

. Set the following system properties to `true`:
** xref:#log4j2.enableThreadlocals[`log4j2.enableThreadlocals`]
** xref:#log4j2.garbagefreeThreadContextMap[`log4j2.garbagefreeThreadContextMap`]
. Use garbage-free
** xref:#Layouts[]
** xref:#Appenders[]
** xref:#Filters[]

This should be sufficient for a majority of use cases.
If not for yours, keep on reading.

[#Config]
<<<<<<< HEAD
== Log4j Core configuration
=======
== Configuration

Garbage-free logging in Log4j 2.6 is partially implemented by reusing
objects in ThreadLocal fields, and partially by reusing buffers when
converting text to bytes.

ThreadLocal fields holding non-JDK classes can cause memory leaks in web
applications when the application server's thread pool continues to
reference these fields after the web application is undeployed. To avoid
causing memory leaks, Log4j will not use these ThreadLocals when it
detects that it is used in a web application (when the
`javax.servlet.Servlet` class is in the classpath, or when system
property xref:manual/systemproperties.adoc#log4j2.isWebapp[log4j2.isWebapp] is set to `true`).

Some garbage-reducing functionality does not rely on ThreadLocals and is
enabled by default for all applications: in Log4j 2.6, converting log
events to text and text to bytes can be done by directly encoding text
into a reused ByteBuffer without creating intermediary Strings, char
arrays and byte arrays. So while logging is not completely garbage-free
for web applications yet, the pressure on the garbage collector can
still be significantly reduced.

NOTE: As of version 2.6, a Log4j configuration containing a
`<Properties>` section will result in temporary objects being created
during steady-state logging.

NOTE:  as of version 2.18.0, the default Async Logger wait strategy used by Log4j
(Timeout) is garbage-free. Some of the wait strategies included in LMAX disruptor 3.4.4,
especially `TimeoutBlockingWaitStrategy` and `BlockingWaitStrategy` (Block)
are not garbage-free since they
cause `java.util.concurrent.locks.AbstractQueuedSynchronizer$Node` objects to be created.
The default wait strategy used by Log4j uses a synchronized block instead of a ReentrantLock to avoid this problem.
The Yield and Sleep wait strategies are garbage-free. (For configuring predefined wait strategies, see
xref:manual/async.adoc#SysPropsAllAsync[here] and
xref:manual/async.adoc#SysPropsMixedSync-Async[here],
you may also configure a xref:manual/async.adoc#WaitStrategy[custom wait strategy].)

=== Disabling Garbage-free Logging

There are separate system properties for manually controlling the
mechanisms Log4j uses to avoid creating temporary objects:

* xref:manual/systemproperties.adoc#log4j2.enableThreadlocals[log4j2.enableThreadlocals] - if "true" (the default for non-web applications) objects are stored in ThreadLocal fields and reused, otherwise new objects are created for each log event.
* xref:manual/systemproperties.adoc#log4j2.enableDirectEncoders[log4j2.enableDirectEncoders] - if "true" (the default)
log events are
converted to text and this text is converted to bytes without creating
temporary objects. Note: _synchronous_ logging performance may be worse
for multi-threaded applications in this mode due to synchronization on
the shared buffer. If your application is multi-threaded and logging
performance is important, consider using Async Loggers.
* The ThreadContext map is _not_ garbage-free by default, but from Log4j
2.7 it can be configured to be garbage-free by setting the system property
xref:manual/systemproperties.adoc#log4j2.garbagefreeThreadContextMap[log4j2.garbagefreeThreadContextMap] to "true".

Instead of system properties, the above properties can also be specified
in a file named `log4j2.component.properties` by including this file in
the classpath of the application. See the
xref:manual/configuration.adoc#SystemProperties[manual regarding system
properties] for more info.
>>>>>>> cbced0cd

In order to have a garbage-free Log4j Core, you need to

* xref:#properties[configure it using properties],
* and employ garbage-free xref:#Layouts[layouts], xref:Appenders[appenders], and xref:#Filters[filters].

[#core-properties]
=== Properties

Garbage-free logging can be configured for Log4j Core using properties listed below.
(See xref:manual/configuration.adoc[] on details how you can set these properties.)

include::partial$properties-meta.adoc[leveloffset=+2]

<<<<<<< HEAD
include::partial$properties-garbage-collection.adoc[leveloffset=+2,tag=!api]

[#Layouts]
=== Layouts
=======
The following xref:manual/filters.adoc[filters] are garbage-free during
steady-state logging:

* CompositeFilter (adding and removing element filters creates temporary
objects for thread safety)
* DynamicThresholdFilter
* LevelRangeFilter (garbage-free since 2.8)
* MapFilter (garbage-free since 2.8)
* MarkerFilter (garbage-free since 2.8)
* StructuredDataFilter (garbage-free since 2.8)
* ThreadContextMapFilter (garbage-free since 2.8)
* ThresholdFilter (garbage-free since 2.8)
* TimeFilter (garbage-free since 2.8 except when range must be recalculated once per day)

Other filters like BurstFilter, RegexFilter and ScriptFilter are not
trivial to make garbage-free, and there is currently no plan to change
them.

[#Layouts]
=== Supported Layouts

==== GelfLayout

GelfLayout is garbage-free when used with compressionType="OFF", as long as no additional field contains '${' (variable substitution).

==== JsonTemplateLayout

`JsonTemplateLayout` is garbage-free with
xref:manual/json-template-layout.adoc#faq-garbage-free[a few exceptions].

==== PatternLayout

PatternLayout with the following limited set of conversion patterns is
garbage-free. Format modifiers to control such things as field width,
padding, and left and right justification will not generate garbage.

[cols="1m,2"]
|===
|Conversion Pattern |Description

|%c\{precision}, %logger\{precision}
|Logger name

|%d, %date
a|
Note: Only the predefined date formats are garbage-free: (millisecond
the separator may be either a comma ',' or a period '.')

[cols="1m,1"]
!===
!Pattern !Example
>>>>>>> cbced0cd

The following xref:manual/layouts.adoc[layouts] can be configured to run garbage-free during steady-state logging.
To understand which configuration knobs exhibit what kind of allocation behaviour, see their dedicated pages.

// Maintain the alphabetical ordering while making changes, please!
* xref:manual/layouts.adoc#GELFLayout[`GelfLayout`]
* xref:manual/json-template-layout.adoc#faq-garbage-free[`JsonTemplateLayout`]
* xref:manual/layouts.adoc#PatternLayout-gcfree[`PatternLayout`]

.Implementation notes
[%collapsible]
====
Garbage-free xref:manual/layouts.adoc[layouts] need to implement the `Encoder<LogEvent>` interface.
link:../javadoc/log4j-core/org/apache/logging/log4j/core/layout/StringBuilderEncoder.html[`StringBuilderEncoder`] helps with encoding text to bytes in a garbage-free manner.
====

[#Appenders]
=== Appenders

The following xref:manual/appenders.adoc[appenders] are garbage-free during steady-state logging:

// Maintain the alphabetical ordering while making changes, please!
* xref:manual/appenders.adoc#ConsoleAppender[`ConsoleAppender`]
* xref:manual/appenders.adoc#FileAppender[`FileAppender`]
* xref:manual/appenders.adoc#MemoryMappedFileAppender[`MemoryMappedFileAppender`]
* xref:manual/appenders.adoc#RandomAccessFileAppender[`RandomAccessFileAppender`]
* xref:manual/appenders.adoc#RollingFileAppender[`RollingFileAppender`] (except during rollover)
* xref:manual/appenders.adoc#RollingRandomAccessFileAppender[`RollingRandomAccessFileAppender`] (except during rollover)

Any other appender not shared in the above list (including xref:manual/appenders.adoc#AsyncAppender[`AsyncAppender`]) is not garbage-free.

.Implementation notes
[%collapsible]
====
Garbage-free xref:manual/appenders.adoc[appenders] need to provide their xref:manual/layouts.adoc[layout] with a `ByteBufferDestination` implementation that the layout can directly write into.

[NOTE]
=====
`AbstractOutputStreamAppender` has been modified to make the following appenders garbage-free:

* `ConsoleAppender`
* `(Rolling)FileAppender`
* `(Rolling)RandomAccessFileAppender`
* `MemoryMappedFileAppender`

An effort has been made to minimize impact on custom appenders that extend `AbstractOutputStreamAppender`, but it is impossible to guarantee that changing the superclass will not impact any and all subclasses.
Custom appenders that extend `AbstractOutputStreamAppender` should verify that they still function correctly.
In case there is a problem, xref:#log4j2.enableDirectEncoders[the `log4j2.enableDirectEncoders` system property] can be set to `false` to revert to the pre-Log4j 2.6 behaviour.
=====
====

<<<<<<< HEAD
[#Filters]
=== Filters

The following xref:manual/filters.adoc[filters] are garbage-free during steady-state logging:
=======
|%equals\{pattern}\{test}\{substitution},
%equalsIgnoreCase\{pattern}\{test}\{substitution}
|Replaces occurrences
of 'test', a string, with its replacement 'substitution' in the string
resulting from the evaluation of the pattern - garbage-free since 2.8

|%highlight\{pattern}\{style}
|Adds ANSI colors - garbage-free since 2.7
(unless the nested pattern is not garbage-free)
>>>>>>> cbced0cd

// Maintain the alphabetical ordering while making changes, please!
* xref:manual/filters.adoc#CompositeFilter[`CompositeFilter`] (adding and removing element filters creates temporary
objects for thread safety)
* xref:manual/filters.adoc#DynamicThresholdFilter[`DynamicThresholdFilter`]
* xref:manual/filters.adoc#LevelRangeFilter[`LevelRangeFilter`] (garbage-free since `2.8`)
* xref:manual/filters.adoc#MapFilter[`MapFilter`] (garbage-free since `2.8`)
* xref:manual/filters.adoc#MarkerFilter[`MarkerFilter`] (garbage-free since `2.8`)
* xref:manual/filters.adoc#StructuredDataFilter[`StructuredDataFilter`] (garbage-free since `2.8`)
* xref:manual/filters.adoc#ThreadContextMapFilter[`ThreadContextMapFilter]` (garbage-free since `2.8`)
* xref:manual/filters.adoc#ThresholdFilter[`ThresholdFilter`] (garbage-free since `2.8`)
* xref:manual/filters.adoc#TimeFilter[`TimeFilter`] (garbage-free since `2.8` except when range must be recalculated once per day)

Any other filter not shared in the above list is not garbage-free.

[#core-limitations]
=== Limitations

There are certain caveats associated with the configuration of garbage-free logging:

<<<<<<< HEAD
[#core-limitation-properties]
`<Properties>` section::

A configuration containing xref:manual/configuration.adoc#PropertySubstitution[a `<Properties>` section] will result in temporary objects being created during steady-state logging.
=======
|%maxLen, %maxLength
|Truncates another pattern to some maximum number of
characters - garbage-free since 2.8

|%n
|The platform-dependent line separator
>>>>>>> cbced0cd

[#core-limitation-async-logger-wait-strategy]
Asynchronous logger wait strategies::

As of version `2.18.0`, the default xref:manual/async.adoc[asynchronous logger] wait strategy (i.e., `Timeout`) is garbage-free while running against both LMAX Disruptor 3 and 4.
See xref:manual/async.adoc#log4j2.asyncLoggerWaitStrategy[`log4j2.asyncLoggerWaitStrategy`] for details on predefined wait strategies.

[#api]
== Log4j API configuration and usage

In order to have a garbage-free Log4j API, you need to

* xref:#api-config[configure it using properties],
* and xref:#api-usage[use garbage-free API methods].

<<<<<<< HEAD
[#api-config]
=== Configuration
=======
|%style\{pattern}{ANSI style}
|Style the message - garbage-free since
2.7 (unless the nested pattern is not garbage-free)
>>>>>>> cbced0cd

Garbage-free logging can be configured for Log4j API using properties listed below.
(See xref:manual/configuration.adoc[] on details how you can set these properties.)

include::partial$properties-garbage-collection.adoc[leveloffset=+2,tag=api]

include::partial$properties-thread-context.adoc[leveloffset=+2,tag=gcfree]

<<<<<<< HEAD
[#api-usage]
=== Usage
=======
|%X{key[,key2...]}, %mdc{key[,key2...]}, %MDC{key[,key2...]}
|Outputs
the Thread Context Map (also known as the Mapped Diagnostic Context or
MDC) associated with the thread that generated the logging event -
garbage-free since 2.8

|literal text
|Garbage-free unless literal contains '${' (variable
substitution)
|===

Other PatternLayout conversion patterns and other Layouts may be
updated to avoid creating temporary objects in future releases. (Patches
welcome!)

NOTE: Logging exceptions and stack traces will create temporary
objects with any layout. (However, Layouts will only create these
temporary objects when an exception occurs.) We haven't figured
out a way to log exceptions and stack traces without creating temporary
objects. That is unfortunate, but you probably still want to log them
when they happen.

****
NOTE: patterns containing regular expressions and lookups for property
substitution will result in temporary objects being created during
steady-state logging.

Including location information is done by walking the stacktrace of an
exception, which creates temporary objects, so the following patterns
are not garbage-free:

* %C, %class - Class Name
* %F, %file - File Location
* %l, %location - Location
* %L, %line - Line Location
* %M, %method - Method Location

Also, the pattern converters for formatting Throwables are not
garbage-free:

* %ex, %exception, %throwable - The Throwable trace bound to the
LoggingEvent
* %rEx, %rException %rThrowable - Same as %ex but with wrapping
exceptions
* %xEx, %xException, %xThrowable - Same as %ex but with class packaging
information
* %u, %uuid - Creates a new random or time-based UUID while formatting

****
>>>>>>> cbced0cd

xref:manual/api.adoc[Log4j API] contains several features to facilitate garbage-free logging:

[#api-vararg]
==== Parameterized message arguments

The `Logger` interface contains methods for parameterized messages up to 10 arguments.
Logging more than 10 parameters creates https://docs.oracle.com/javase/8/docs/technotes/guides/language/varargs.html[vararg arrays].

[#api-encode-custom-object]
==== Encoding custom objects

When a message parameter contains an unknown type by the layout, it will encode by calling `toString()` on these objects.
Most objects don't have garbage-free `toString()` methods.
Objects themselves can implement their own garbage-free encoders by either extending from https://docs.oracle.com/javase/8/docs/api/java/lang/CharSequence.html[Java's `CharSequence`] or link:../javadoc/log4j-api/org/apache/logging/log4j/util/StringBuilderFormattable.html[Log4j's `StringBuilderFormattable`].

[#codeImpact]
==== Avoiding autoboxing

<<<<<<< HEAD
We made an effort to make logging garbage-free without requiring code changes in existing applications, but there is one area where this was not possible.
https://docs.oracle.com/javase/tutorial/java/data/autoboxing.html[When logging primitive values (i.e., `int`, `double`, `boolean`, etc.) the JVM autoboxes these primitive values to their `Object` wrapper equivalents, creating garbage.]
Log4j provides an `Unbox` utility to prevent autoboxing of primitive parameters:
=======
We made an effort to make logging garbage-free without requiring code
changes in existing applications, but there is one area where this was
not possible. When logging primitive values (i.e. int, double, boolean,
etc.) the JVM autoboxes these primitive values to their Object wrapper
equivalents, creating garbage.

Log4j provides an `Unbox` utility to prevent the autoboxing of primitive
parameters. This utility contains a thread-local pool of reused
`StringBuilder`s. The `Unbox.box(primitive)` methods write directly into
a `StringBuilder`, and the resulting text will be copied into the final
log message text without creating temporary objects.
>>>>>>> cbced0cd

[source,java]
----
import static org.apache.logging.log4j.util.Unbox.box;

LOGGER.debug("Prevent primitive autoboxing {} {}", box(10L), box(2.6d));
----

<<<<<<< HEAD
This utility contains a `ThreadLocal` pool of reused ``StringBuilder``s.
The pool size is configured by xref:#log4j2.unboxRingbufferSize[the `log4j2.unboxRingbufferSize` system property].
The `Unbox.box(primitive)` methods write directly into a `StringBuilder`, and the resulting text will be copied into the final log message text without creating temporary objects.
=======
****
NOTE: not all logging is garbage-free. Specifically:

* The ThreadContext map is not garbage-free by default but can be
configured to be garbage-free by setting the system property
`log4j2.garbagefreeThreadContextMap` to "true".
* The ThreadContext stack is not garbage-free.
* Logging more than 10 parameters creates vararg arrays.
* Logging very large messages (more than 518 characters) when all
loggers are Async Loggers will cause the internal StringBuilder in the
RingBuffer is to be trimmed back to its max size.
* Logging messages containing '${': substituting a `$\{variable}` creates
temporary objects.
* Logging a lambda _as a parameter_
(`logger.info("lambda value is {}", () -> callExpensiveMethod())`)
creates a vararg array. Logging a lambda expression by itself is
garbage-free: `logger.debug(() -> callExpensiveMethod())`.
* The `Logger.traceEntry` and `Logger.traceExit` methods create
temporary objects.
* Time calculations are not garbage-free when log4j2.usePreciseClock is set to true.
The default is false.
****

[#Performance]
== Performance

[#Latency]
=== Response Time Latency

Response time is how long it takes to log a message under a certain
load. What is often reported as latency is _service time_: how
long it took to operate. This hides the fact that a single
spike in service time adds a queueing delay for many of the subsequent
operations. Service time is easy to measure (and often looks good on
paper) but is irrelevant for users since it omits the time spent waiting
for service. For this reason, we report response time: service time plus
wait time. See the xref:manual/performance.adoc#responseTime[response time
section] of the performance page for more detail.

The response time test results below were all derived from running the
ResponseTimeTest class which can be found in the Log4j 2 unit test
source directory. If you want to run these tests yourself, here are the
command line options we used:

* -Xms1G -Xmx1G (prevent heap resizing during the test)
* -DLog4jContextSelector=org.apache.logging.log4j.core.async.AsyncLoggerContextSelector
-DAsyncLogger.WaitStrategy=busyspin (to use Async Loggers. The BusySpin
wait strategy reduces some jitter.)
* *classic mode:* -Dlog4j2.enable.direct.encoders=false +
*garbage-free mode:* -Dlog4j2.enable.direct.encoders=true
* -XX:CompileCommand=dontinline,org.apache.logging.log4j.core.async.perftest.NoOpIdleStrategy::idle
* -verbose:gc -XX:+PrintGCDetails -XX:+PrintGCDateStamps
-XX:+PrintTenuringDistribution -XX:+PrintGCApplicationConcurrentTime
-XX:+PrintGCApplicationStoppedTime (to eyeball GC and savepoint pauses)

=== Async Loggers

The graph below compares "classic" logging to garbage-free logging
response time behavior for Log4j's Async Loggers. In the graph, "100k"
means logging at a sustained load of 100,000 messages/second, and "800k" is
a sustained load of 800,000 messages/second.

image:ResponseTimeAsyncClassicVsGcFree-label.png[image]

In *classic* mode we see numerous minor garbage collections that pause
the application threads for 3 milliseconds or more. This quickly adds up
to response time delays of almost 10 milliseconds. As you can see in the
graph, increasing the load shifts the curve to the left (there are more
spikes). This makes sense: logging more means more pressure on the
garbage collector resulting in more minor GC pauses. We experimented a
little with reducing the load to 50,000 or even 5000 messages/second,
but this did not eliminate the 3-millisecond pauses, it just made them
occur less frequently. Note that all GC pauses in this test are minor GC
pauses. We did not see any full garbage collections.

In *garbage-free* mode, maximum response time remains well below 1
millisecond under a wide range of loads. (Max 780 us at 800,000
messages/sec, max 407 us at 600,000 messages/sec, with the 99% around 5
us for all loads up to 800,000 messages/sec.) Increasing or decreasing
the load does not change the response time behavior. We did not
investigate the cause of the 200-300 microsecond pauses we saw in these
tests.

When we increased the load further we began to see larger response time
pauses for both classic and garbage-free logging. At sustained loads of
1 million messages/second or more we start to approach the maximum
throughput of the underlying RandomAccessFile Appender (see the
synchronous logging throughput chart below). At these loads, the
ringbuffer starts to fill up and backpressure kicks in, attempting to
add another message when the ringbuffer is full will block until a free
slot becomes available. We start to see response times of tens of
milliseconds or more, and attempting to increase the load even more
results in larger and larger response time spikes.

=== Synchronous File Logging

With synchronous file logging, garbage-free logging still performs
better than classic logging, but the difference is less pronounced.

At a workload of 100,000 messages/second, classic logging max response
time was a little over 2 milliseconds whereas garbage-free logging was a
little over 1 millisecond. When the workload is increased to 300,000
messages/second, classic logging shows response time pauses of 6
milliseconds where the garbage-free response times were less than 3
milliseconds. It may be possible to improve on this, but we did not
investigate further yet.

image:ResponseTimeSyncClassicVsGcFree.png[image]

The above results are obtained with the ResponseTimeTest class which can
be found in the Log4j 2 unit test source directory, running on JDK
1.8.0_45 on RHEL 6.5 (Linux 2.6.32-573.1.1.el6.x86_64) with 10-core Xeon
CPU E5-2660 v3 @2.60GHz with hyperthreading switched on (20 virtual
cores).

[#Throughput]
=== Classic Logging has Slightly Higher Throughput

Throughput is slightly worse for garbage-free logging, compared to
classic logging. This is true for both synchronous and asynchronous
logging. The graph below compares the sustained throughput of
synchronous logging to a file with Log4j 2.6 in garbage-free mode,
classic mode and Log4j 2.5.

image:garbage-free2.6-SyncThroughputLinux.png[Throughput of
Log4j 2.6 in garbage-free mode is slightly worse than in classic mode,
but on par with 2.5 and much better than alternative logging libraries]

The results above are obtained with the
http://openjdk.java.net/projects/code-tools/jmh/[JMH] Java benchmark
harness. See the FileAppenderBenchmark source code in the log4j-perf-test
module.

[#UnderTheHood]
== Under the Hood

Custom Message implementations that implement
`org.apache.logging.log4j.util.StringBuilderFormattable` can be
converted to text by garbage-free Layouts without creating temporary
objects. PatternLayout uses this mechanism and other layouts that
convert LogEvents to text will likely also look for this interface.

Custom Layouts that want to be garbage-free should implement the
`Encoder<LogEvent>` interface. For custom Layouts that convert a
LogEvent to a text representation, the
`org.apache.logging.log4j.core.layout.StringBuilderEncoder` class may be
useful to convert this text to bytes in a garbage-free manner.

Custom Appenders that want to be garbage-free should provide their
Layout with a `ByteBufferDestination` implementation that the Layout can
directly write into.

`AbstractOutputStreamAppender` has been modified to make the
ConsoleAppender, (Rolling)FileAppender,
(Rolling)RandomAccessFileAppender and MemoryMappedFileAppender
garbage-free. An effort has been made to minimize the impact on custom
Appenders that extend `AbstractOutputStreamAppender`, but it is
impossible to guarantee that changing the superclass will not impact any subclasses. Custom Appenders that extend
`AbstractOutputStreamAppender` should verify that they still function
correctly. In case there is a problem, the system property
`log4j2.enable.direct.encoders` can be set to "false" to revert to the
pre-Log4j 2.6 behaviour.
>>>>>>> cbced0cd

[#api-limitations]
=== Limitations

Not all Log4j API feature set is garbage-free, specifically:

* The `ThreadContext` map (aka. MDC) is not garbage-free by default, but can be configured to be garbage-free by setting xref:#log4j2.garbagefreeThreadContextMap[the `log4j2.garbagefreeThreadContextMap` system property] to `true`.
* The `ThreadContext` stack is not garbage-free.
* Logging very large messages (i.e., more than xref:#log4j2.maxReusableMsgSize[`log4j2.maxReusableMsgSize`] characters, which defaults to 518), when all loggers are xref:manual/async.adoc[asynchronous loggers], will cause the internal `StringBuilder` in the
`RingBuffer` to be trimmed back to their configured maximum size.
* Logging messages containing `$\{variable}` substitutions creates temporary objects.
* Logging a lambda as a parameter:
+
[source,java]
----
LOGGER.info("lambda value is {}", () -> callExpensiveMethod());
----
+
creates a vararg array.
Logging a lambda expression by itself:
+
[source,java]
----
LOGGER.debug(() -> callExpensiveMethod());
----
+
is garbage-free.
* The link:../javadoc/log4j-api/org/apache/logging/log4j/Logger.html#traceEntry()[`traceEntry()`] and link:../javadoc/log4j-api/org/apache/logging/log4j/Logger.html#traceExit()[`traceExit()`] methods create temporary objects.
* Time calculations are not garbage-free when the `log4j2.usePreciseClock` system property (defaults to `false`) is set to `true`.<|MERGE_RESOLUTION|>--- conflicted
+++ resolved
@@ -17,26 +17,9 @@
 
 = Garbage-free logging
 
-<<<<<<< HEAD
 include::partial$manual/garbagefree-intro.adoc[]
 
 include::partial$premature-optimization.adoc[]
-=======
-Many logging libraries, including previous versions of Log4j, allocate
-temporary objects like log event objects, Strings, char arrays, byte
-arrays and more during steady-state logging. This contributes to
-pressure on the garbage collector and increases the frequency with which
-GC pauses occur.
-
-From version 2.6, Log4j runs in "garbage-free" mode by default where
-objects and buffers are reused and no temporary objects are allocated as
-much as possible. There is also a "low garbage" mode which is not
-completely garbage-free but does not use ThreadLocal fields. This is the
-default mode when Log4j link:#Config[detects] it is running in a web
-application. Finally, it is possible to switch off all garbage-free
-logic and run in "classic mode" instead. For details, see the
-link:#Config[Configuration] section below.
->>>>>>> cbced0cd
 
 The act of logging is an interplay between the logging API (i.e., Log4j API) where the programmer publishes logs and a logging implementation (i.e., Log4j Core) where published logs get consumed; filtered, enriched, encoded, and written to files, databases, network sockets, etc.
 Both parties contain different features with different memory allocation characteristics.
@@ -63,69 +46,7 @@
 If not for yours, keep on reading.
 
 [#Config]
-<<<<<<< HEAD
 == Log4j Core configuration
-=======
-== Configuration
-
-Garbage-free logging in Log4j 2.6 is partially implemented by reusing
-objects in ThreadLocal fields, and partially by reusing buffers when
-converting text to bytes.
-
-ThreadLocal fields holding non-JDK classes can cause memory leaks in web
-applications when the application server's thread pool continues to
-reference these fields after the web application is undeployed. To avoid
-causing memory leaks, Log4j will not use these ThreadLocals when it
-detects that it is used in a web application (when the
-`javax.servlet.Servlet` class is in the classpath, or when system
-property xref:manual/systemproperties.adoc#log4j2.isWebapp[log4j2.isWebapp] is set to `true`).
-
-Some garbage-reducing functionality does not rely on ThreadLocals and is
-enabled by default for all applications: in Log4j 2.6, converting log
-events to text and text to bytes can be done by directly encoding text
-into a reused ByteBuffer without creating intermediary Strings, char
-arrays and byte arrays. So while logging is not completely garbage-free
-for web applications yet, the pressure on the garbage collector can
-still be significantly reduced.
-
-NOTE: As of version 2.6, a Log4j configuration containing a
-`<Properties>` section will result in temporary objects being created
-during steady-state logging.
-
-NOTE:  as of version 2.18.0, the default Async Logger wait strategy used by Log4j
-(Timeout) is garbage-free. Some of the wait strategies included in LMAX disruptor 3.4.4,
-especially `TimeoutBlockingWaitStrategy` and `BlockingWaitStrategy` (Block)
-are not garbage-free since they
-cause `java.util.concurrent.locks.AbstractQueuedSynchronizer$Node` objects to be created.
-The default wait strategy used by Log4j uses a synchronized block instead of a ReentrantLock to avoid this problem.
-The Yield and Sleep wait strategies are garbage-free. (For configuring predefined wait strategies, see
-xref:manual/async.adoc#SysPropsAllAsync[here] and
-xref:manual/async.adoc#SysPropsMixedSync-Async[here],
-you may also configure a xref:manual/async.adoc#WaitStrategy[custom wait strategy].)
-
-=== Disabling Garbage-free Logging
-
-There are separate system properties for manually controlling the
-mechanisms Log4j uses to avoid creating temporary objects:
-
-* xref:manual/systemproperties.adoc#log4j2.enableThreadlocals[log4j2.enableThreadlocals] - if "true" (the default for non-web applications) objects are stored in ThreadLocal fields and reused, otherwise new objects are created for each log event.
-* xref:manual/systemproperties.adoc#log4j2.enableDirectEncoders[log4j2.enableDirectEncoders] - if "true" (the default)
-log events are
-converted to text and this text is converted to bytes without creating
-temporary objects. Note: _synchronous_ logging performance may be worse
-for multi-threaded applications in this mode due to synchronization on
-the shared buffer. If your application is multi-threaded and logging
-performance is important, consider using Async Loggers.
-* The ThreadContext map is _not_ garbage-free by default, but from Log4j
-2.7 it can be configured to be garbage-free by setting the system property
-xref:manual/systemproperties.adoc#log4j2.garbagefreeThreadContextMap[log4j2.garbagefreeThreadContextMap] to "true".
-
-Instead of system properties, the above properties can also be specified
-in a file named `log4j2.component.properties` by including this file in
-the classpath of the application. See the
-xref:manual/configuration.adoc#SystemProperties[manual regarding system
-properties] for more info.
->>>>>>> cbced0cd
 
 In order to have a garbage-free Log4j Core, you need to
 
@@ -140,64 +61,10 @@
 
 include::partial$properties-meta.adoc[leveloffset=+2]
 
-<<<<<<< HEAD
 include::partial$properties-garbage-collection.adoc[leveloffset=+2,tag=!api]
 
 [#Layouts]
 === Layouts
-=======
-The following xref:manual/filters.adoc[filters] are garbage-free during
-steady-state logging:
-
-* CompositeFilter (adding and removing element filters creates temporary
-objects for thread safety)
-* DynamicThresholdFilter
-* LevelRangeFilter (garbage-free since 2.8)
-* MapFilter (garbage-free since 2.8)
-* MarkerFilter (garbage-free since 2.8)
-* StructuredDataFilter (garbage-free since 2.8)
-* ThreadContextMapFilter (garbage-free since 2.8)
-* ThresholdFilter (garbage-free since 2.8)
-* TimeFilter (garbage-free since 2.8 except when range must be recalculated once per day)
-
-Other filters like BurstFilter, RegexFilter and ScriptFilter are not
-trivial to make garbage-free, and there is currently no plan to change
-them.
-
-[#Layouts]
-=== Supported Layouts
-
-==== GelfLayout
-
-GelfLayout is garbage-free when used with compressionType="OFF", as long as no additional field contains '${' (variable substitution).
-
-==== JsonTemplateLayout
-
-`JsonTemplateLayout` is garbage-free with
-xref:manual/json-template-layout.adoc#faq-garbage-free[a few exceptions].
-
-==== PatternLayout
-
-PatternLayout with the following limited set of conversion patterns is
-garbage-free. Format modifiers to control such things as field width,
-padding, and left and right justification will not generate garbage.
-
-[cols="1m,2"]
-|===
-|Conversion Pattern |Description
-
-|%c\{precision}, %logger\{precision}
-|Logger name
-
-|%d, %date
-a|
-Note: Only the predefined date formats are garbage-free: (millisecond
-the separator may be either a comma ',' or a period '.')
-
-[cols="1m,1"]
-!===
-!Pattern !Example
->>>>>>> cbced0cd
 
 The following xref:manual/layouts.adoc[layouts] can be configured to run garbage-free during steady-state logging.
 To understand which configuration knobs exhibit what kind of allocation behaviour, see their dedicated pages.
@@ -249,22 +116,10 @@
 =====
 ====
 
-<<<<<<< HEAD
 [#Filters]
 === Filters
 
 The following xref:manual/filters.adoc[filters] are garbage-free during steady-state logging:
-=======
-|%equals\{pattern}\{test}\{substitution},
-%equalsIgnoreCase\{pattern}\{test}\{substitution}
-|Replaces occurrences
-of 'test', a string, with its replacement 'substitution' in the string
-resulting from the evaluation of the pattern - garbage-free since 2.8
-
-|%highlight\{pattern}\{style}
-|Adds ANSI colors - garbage-free since 2.7
-(unless the nested pattern is not garbage-free)
->>>>>>> cbced0cd
 
 // Maintain the alphabetical ordering while making changes, please!
 * xref:manual/filters.adoc#CompositeFilter[`CompositeFilter`] (adding and removing element filters creates temporary
@@ -285,19 +140,10 @@
 
 There are certain caveats associated with the configuration of garbage-free logging:
 
-<<<<<<< HEAD
 [#core-limitation-properties]
 `<Properties>` section::
 
 A configuration containing xref:manual/configuration.adoc#PropertySubstitution[a `<Properties>` section] will result in temporary objects being created during steady-state logging.
-=======
-|%maxLen, %maxLength
-|Truncates another pattern to some maximum number of
-characters - garbage-free since 2.8
-
-|%n
-|The platform-dependent line separator
->>>>>>> cbced0cd
 
 [#core-limitation-async-logger-wait-strategy]
 Asynchronous logger wait strategies::
@@ -313,14 +159,8 @@
 * xref:#api-config[configure it using properties],
 * and xref:#api-usage[use garbage-free API methods].
 
-<<<<<<< HEAD
 [#api-config]
 === Configuration
-=======
-|%style\{pattern}{ANSI style}
-|Style the message - garbage-free since
-2.7 (unless the nested pattern is not garbage-free)
->>>>>>> cbced0cd
 
 Garbage-free logging can be configured for Log4j API using properties listed below.
 (See xref:manual/configuration.adoc[] on details how you can set these properties.)
@@ -329,60 +169,8 @@
 
 include::partial$properties-thread-context.adoc[leveloffset=+2,tag=gcfree]
 
-<<<<<<< HEAD
 [#api-usage]
 === Usage
-=======
-|%X{key[,key2...]}, %mdc{key[,key2...]}, %MDC{key[,key2...]}
-|Outputs
-the Thread Context Map (also known as the Mapped Diagnostic Context or
-MDC) associated with the thread that generated the logging event -
-garbage-free since 2.8
-
-|literal text
-|Garbage-free unless literal contains '${' (variable
-substitution)
-|===
-
-Other PatternLayout conversion patterns and other Layouts may be
-updated to avoid creating temporary objects in future releases. (Patches
-welcome!)
-
-NOTE: Logging exceptions and stack traces will create temporary
-objects with any layout. (However, Layouts will only create these
-temporary objects when an exception occurs.) We haven't figured
-out a way to log exceptions and stack traces without creating temporary
-objects. That is unfortunate, but you probably still want to log them
-when they happen.
-
-****
-NOTE: patterns containing regular expressions and lookups for property
-substitution will result in temporary objects being created during
-steady-state logging.
-
-Including location information is done by walking the stacktrace of an
-exception, which creates temporary objects, so the following patterns
-are not garbage-free:
-
-* %C, %class - Class Name
-* %F, %file - File Location
-* %l, %location - Location
-* %L, %line - Line Location
-* %M, %method - Method Location
-
-Also, the pattern converters for formatting Throwables are not
-garbage-free:
-
-* %ex, %exception, %throwable - The Throwable trace bound to the
-LoggingEvent
-* %rEx, %rException %rThrowable - Same as %ex but with wrapping
-exceptions
-* %xEx, %xException, %xThrowable - Same as %ex but with class packaging
-information
-* %u, %uuid - Creates a new random or time-based UUID while formatting
-
-****
->>>>>>> cbced0cd
 
 xref:manual/api.adoc[Log4j API] contains several features to facilitate garbage-free logging:
 
@@ -402,23 +190,17 @@
 [#codeImpact]
 ==== Avoiding autoboxing
 
-<<<<<<< HEAD
-We made an effort to make logging garbage-free without requiring code changes in existing applications, but there is one area where this was not possible.
-https://docs.oracle.com/javase/tutorial/java/data/autoboxing.html[When logging primitive values (i.e., `int`, `double`, `boolean`, etc.) the JVM autoboxes these primitive values to their `Object` wrapper equivalents, creating garbage.]
-Log4j provides an `Unbox` utility to prevent autoboxing of primitive parameters:
-=======
 We made an effort to make logging garbage-free without requiring code
 changes in existing applications, but there is one area where this was
 not possible. When logging primitive values (i.e. int, double, boolean,
 etc.) the JVM autoboxes these primitive values to their Object wrapper
 equivalents, creating garbage.
 
-Log4j provides an `Unbox` utility to prevent the autoboxing of primitive
+Log4j provides an `Unbox` utility to prevent autoboxing of primitive
 parameters. This utility contains a thread-local pool of reused
 `StringBuilder`s. The `Unbox.box(primitive)` methods write directly into
-a `StringBuilder`, and the resulting text will be copied into the final
+a StringBuilder, and the resulting text will be copied into the final
 log message text without creating temporary objects.
->>>>>>> cbced0cd
 
 [source,java]
 ----
@@ -427,174 +209,9 @@
 LOGGER.debug("Prevent primitive autoboxing {} {}", box(10L), box(2.6d));
 ----
 
-<<<<<<< HEAD
 This utility contains a `ThreadLocal` pool of reused ``StringBuilder``s.
 The pool size is configured by xref:#log4j2.unboxRingbufferSize[the `log4j2.unboxRingbufferSize` system property].
 The `Unbox.box(primitive)` methods write directly into a `StringBuilder`, and the resulting text will be copied into the final log message text without creating temporary objects.
-=======
-****
-NOTE: not all logging is garbage-free. Specifically:
-
-* The ThreadContext map is not garbage-free by default but can be
-configured to be garbage-free by setting the system property
-`log4j2.garbagefreeThreadContextMap` to "true".
-* The ThreadContext stack is not garbage-free.
-* Logging more than 10 parameters creates vararg arrays.
-* Logging very large messages (more than 518 characters) when all
-loggers are Async Loggers will cause the internal StringBuilder in the
-RingBuffer is to be trimmed back to its max size.
-* Logging messages containing '${': substituting a `$\{variable}` creates
-temporary objects.
-* Logging a lambda _as a parameter_
-(`logger.info("lambda value is {}", () -> callExpensiveMethod())`)
-creates a vararg array. Logging a lambda expression by itself is
-garbage-free: `logger.debug(() -> callExpensiveMethod())`.
-* The `Logger.traceEntry` and `Logger.traceExit` methods create
-temporary objects.
-* Time calculations are not garbage-free when log4j2.usePreciseClock is set to true.
-The default is false.
-****
-
-[#Performance]
-== Performance
-
-[#Latency]
-=== Response Time Latency
-
-Response time is how long it takes to log a message under a certain
-load. What is often reported as latency is _service time_: how
-long it took to operate. This hides the fact that a single
-spike in service time adds a queueing delay for many of the subsequent
-operations. Service time is easy to measure (and often looks good on
-paper) but is irrelevant for users since it omits the time spent waiting
-for service. For this reason, we report response time: service time plus
-wait time. See the xref:manual/performance.adoc#responseTime[response time
-section] of the performance page for more detail.
-
-The response time test results below were all derived from running the
-ResponseTimeTest class which can be found in the Log4j 2 unit test
-source directory. If you want to run these tests yourself, here are the
-command line options we used:
-
-* -Xms1G -Xmx1G (prevent heap resizing during the test)
-* -DLog4jContextSelector=org.apache.logging.log4j.core.async.AsyncLoggerContextSelector
--DAsyncLogger.WaitStrategy=busyspin (to use Async Loggers. The BusySpin
-wait strategy reduces some jitter.)
-* *classic mode:* -Dlog4j2.enable.direct.encoders=false +
-*garbage-free mode:* -Dlog4j2.enable.direct.encoders=true
-* -XX:CompileCommand=dontinline,org.apache.logging.log4j.core.async.perftest.NoOpIdleStrategy::idle
-* -verbose:gc -XX:+PrintGCDetails -XX:+PrintGCDateStamps
--XX:+PrintTenuringDistribution -XX:+PrintGCApplicationConcurrentTime
--XX:+PrintGCApplicationStoppedTime (to eyeball GC and savepoint pauses)
-
-=== Async Loggers
-
-The graph below compares "classic" logging to garbage-free logging
-response time behavior for Log4j's Async Loggers. In the graph, "100k"
-means logging at a sustained load of 100,000 messages/second, and "800k" is
-a sustained load of 800,000 messages/second.
-
-image:ResponseTimeAsyncClassicVsGcFree-label.png[image]
-
-In *classic* mode we see numerous minor garbage collections that pause
-the application threads for 3 milliseconds or more. This quickly adds up
-to response time delays of almost 10 milliseconds. As you can see in the
-graph, increasing the load shifts the curve to the left (there are more
-spikes). This makes sense: logging more means more pressure on the
-garbage collector resulting in more minor GC pauses. We experimented a
-little with reducing the load to 50,000 or even 5000 messages/second,
-but this did not eliminate the 3-millisecond pauses, it just made them
-occur less frequently. Note that all GC pauses in this test are minor GC
-pauses. We did not see any full garbage collections.
-
-In *garbage-free* mode, maximum response time remains well below 1
-millisecond under a wide range of loads. (Max 780 us at 800,000
-messages/sec, max 407 us at 600,000 messages/sec, with the 99% around 5
-us for all loads up to 800,000 messages/sec.) Increasing or decreasing
-the load does not change the response time behavior. We did not
-investigate the cause of the 200-300 microsecond pauses we saw in these
-tests.
-
-When we increased the load further we began to see larger response time
-pauses for both classic and garbage-free logging. At sustained loads of
-1 million messages/second or more we start to approach the maximum
-throughput of the underlying RandomAccessFile Appender (see the
-synchronous logging throughput chart below). At these loads, the
-ringbuffer starts to fill up and backpressure kicks in, attempting to
-add another message when the ringbuffer is full will block until a free
-slot becomes available. We start to see response times of tens of
-milliseconds or more, and attempting to increase the load even more
-results in larger and larger response time spikes.
-
-=== Synchronous File Logging
-
-With synchronous file logging, garbage-free logging still performs
-better than classic logging, but the difference is less pronounced.
-
-At a workload of 100,000 messages/second, classic logging max response
-time was a little over 2 milliseconds whereas garbage-free logging was a
-little over 1 millisecond. When the workload is increased to 300,000
-messages/second, classic logging shows response time pauses of 6
-milliseconds where the garbage-free response times were less than 3
-milliseconds. It may be possible to improve on this, but we did not
-investigate further yet.
-
-image:ResponseTimeSyncClassicVsGcFree.png[image]
-
-The above results are obtained with the ResponseTimeTest class which can
-be found in the Log4j 2 unit test source directory, running on JDK
-1.8.0_45 on RHEL 6.5 (Linux 2.6.32-573.1.1.el6.x86_64) with 10-core Xeon
-CPU E5-2660 v3 @2.60GHz with hyperthreading switched on (20 virtual
-cores).
-
-[#Throughput]
-=== Classic Logging has Slightly Higher Throughput
-
-Throughput is slightly worse for garbage-free logging, compared to
-classic logging. This is true for both synchronous and asynchronous
-logging. The graph below compares the sustained throughput of
-synchronous logging to a file with Log4j 2.6 in garbage-free mode,
-classic mode and Log4j 2.5.
-
-image:garbage-free2.6-SyncThroughputLinux.png[Throughput of
-Log4j 2.6 in garbage-free mode is slightly worse than in classic mode,
-but on par with 2.5 and much better than alternative logging libraries]
-
-The results above are obtained with the
-http://openjdk.java.net/projects/code-tools/jmh/[JMH] Java benchmark
-harness. See the FileAppenderBenchmark source code in the log4j-perf-test
-module.
-
-[#UnderTheHood]
-== Under the Hood
-
-Custom Message implementations that implement
-`org.apache.logging.log4j.util.StringBuilderFormattable` can be
-converted to text by garbage-free Layouts without creating temporary
-objects. PatternLayout uses this mechanism and other layouts that
-convert LogEvents to text will likely also look for this interface.
-
-Custom Layouts that want to be garbage-free should implement the
-`Encoder<LogEvent>` interface. For custom Layouts that convert a
-LogEvent to a text representation, the
-`org.apache.logging.log4j.core.layout.StringBuilderEncoder` class may be
-useful to convert this text to bytes in a garbage-free manner.
-
-Custom Appenders that want to be garbage-free should provide their
-Layout with a `ByteBufferDestination` implementation that the Layout can
-directly write into.
-
-`AbstractOutputStreamAppender` has been modified to make the
-ConsoleAppender, (Rolling)FileAppender,
-(Rolling)RandomAccessFileAppender and MemoryMappedFileAppender
-garbage-free. An effort has been made to minimize the impact on custom
-Appenders that extend `AbstractOutputStreamAppender`, but it is
-impossible to guarantee that changing the superclass will not impact any subclasses. Custom Appenders that extend
-`AbstractOutputStreamAppender` should verify that they still function
-correctly. In case there is a problem, the system property
-`log4j2.enable.direct.encoders` can be set to "false" to revert to the
-pre-Log4j 2.6 behaviour.
->>>>>>> cbced0cd
 
 [#api-limitations]
 === Limitations
