--- conflicted
+++ resolved
@@ -58,12 +58,8 @@
 
 You can build the website and manual as follows:
 
-<<<<<<< HEAD
-    ./mvnw -DskipTests site
-=======
     ./mvnw site
 
 And view it using a simple HTTP server, e.g., the one comes with the Python:
 
-    python3 -m http.server -d target/site
->>>>>>> ed57e36e
+    python3 -m http.server -d target/site