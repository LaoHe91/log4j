--- conflicted
+++ resolved
@@ -262,17 +262,10 @@
          ██  █  ██ ███████ ██████  ██ ██  ██ ██ ██ ██  ██ ██   ███ ██
          ██ ███ ██ ██   ██ ██   ██ ██  ██ ██ ██ ██  ██ ██ ██    ██
           ███ ███  ██   ██ ██   ██ ██   ████ ██ ██   ████  ██████  ██
-<<<<<<< HEAD
 
          Dependency and plugin version properties might have many implications beyond their simple appearance!
          Walk through the following checklist before making a change in these properties!
 
-=======
-
-         Dependency and plugin version properties might have many implications beyond their simple appearance!
-         Walk through the following checklist before making a change in these properties!
-
->>>>>>> ed57e36e
          1. Follow the `<artifactId>.version` naming convention
          2. Make sure properties are sorted in alphabetical order
          3. Check parent POMs for any associations.
@@ -292,11 +285,7 @@
     <exam-maven-plugin.version>4.13.5</exam-maven-plugin.version>
     <exec-maven-plugin.version>3.1.0</exec-maven-plugin.version>
     <findsecbugs-plugin.version>1.12.0</findsecbugs-plugin.version>
-<<<<<<< HEAD
-    <log4j-tools.version>0.1.0-SNAPSHOT</log4j-tools.version>
-=======
     <log4j-tools.version>0.1.0</log4j-tools.version>
->>>>>>> ed57e36e
     <maven-bundle-plugin.version>5.1.8</maven-bundle-plugin.version>
     <maven-checkstyle-plugin.version>3.2.0</maven-checkstyle-plugin.version>
     <maven-dependency-plugin.version>3.3.0</maven-dependency-plugin.version>
@@ -348,11 +337,7 @@
     <hsqldb.version>2.5.2</hsqldb.version>
     <icu4j.version>72.1</icu4j.version>
     <jackson1.version>1.9.13</jackson1.version>
-<<<<<<< HEAD
-    <jackson-bom.version>2.13.4.20221013</jackson-bom.version>
-=======
     <jackson-bom.version>2.14.1</jackson-bom.version>
->>>>>>> ed57e36e
     <!-- Implementation of `jakarta.activation-api`: -->
     <jakarta-activation.version>2.0.1</jakarta-activation.version>
     <jakarta-mail.version>2.0.1</jakarta-mail.version>
@@ -835,10 +820,7 @@
         <version>${jansi.version}</version>
       </dependency>
 
-<<<<<<< HEAD
-=======
       <!-- Used for garbage-free tests: -->
->>>>>>> ed57e36e
       <dependency>
         <groupId>com.google.code.java-allocation-instrumenter</groupId>
         <artifactId>java-allocation-instrumenter</artifactId>
@@ -1070,11 +1052,7 @@
         <artifactId>org.eclipse.persistence.jpa</artifactId>
         <version>${org.eclipse.persistence.version}</version>
         <exclusions>
-<<<<<<< HEAD
-          <!-- a copy of `javax.persistence:javax.persistence-api`: -->
-=======
           <!-- A copy of `javax.persistence:javax.persistence-api`: -->
->>>>>>> ed57e36e
           <exclusion>
             <groupId>org.eclipse.persistence</groupId>
             <artifactId>jakarta.persistence</artifactId>
@@ -1485,35 +1463,11 @@
               <name>currentYear</name>
               <pattern>yyyy</pattern>
               <locale>en_US</locale>
-<<<<<<< HEAD
-=======
             </configuration>
           </execution>
         </executions>
       </plugin>
 
-      <!-- Ensure that version for each dependency resolved during a build, is equal to or higher than all transitive dependency declarations.
-           A failure here requires adding the dependency to the dependency management. -->
-      <plugin>
-        <groupId>org.apache.maven.plugins</groupId>
-        <artifactId>maven-enforcer-plugin</artifactId>
-        <executions>
-          <execution>
-            <id>enforce-upper-bound-deps</id>
-            <goals>
-              <goal>enforce</goal>
-            </goals>
-            <configuration>
-              <rules>
-                <requireUpperBoundDeps/>
-              </rules>
->>>>>>> ed57e36e
-            </configuration>
-          </execution>
-        </executions>
-      </plugin>
-
-<<<<<<< HEAD
       <!-- Ensure that version for each dependency resolved during a build, is equal to or higher than all transitive dependency declarations.
            A failure here requires adding the dependency to the dependency management. -->
       <plugin>
@@ -1534,8 +1488,6 @@
         </executions>
       </plugin>
 
-=======
->>>>>>> ed57e36e
       <plugin>
         <groupId>org.apache.maven.plugins</groupId>
         <artifactId>maven-source-plugin</artifactId>
@@ -1662,17 +1614,10 @@
           <includeProjectDependencies>false</includeProjectDependencies>
           <includePluginDependencies>true</includePluginDependencies>
           <executableDependency>
-<<<<<<< HEAD
-            <groupId>org.apache.logging.log4j.tools</groupId>
-            <artifactId>log4j-changelog</artifactId>
-          </executableDependency>
-          <mainClass>org.apache.logging.log4j.tools.changelog.exporter.ChangelogExporter</mainClass>
-=======
             <groupId>org.apache.logging.log4j</groupId>
             <artifactId>log4j-changelog</artifactId>
           </executableDependency>
           <mainClass>org.apache.logging.log4j.changelog.exporter.ChangelogExporter</mainClass>
->>>>>>> ed57e36e
           <systemProperties>
             <systemProperty>
               <key>log4j.changelog.directory</key>
@@ -1686,11 +1631,7 @@
         </configuration>
         <dependencies>
           <dependency>
-<<<<<<< HEAD
-            <groupId>org.apache.logging.log4j.tools</groupId>
-=======
             <groupId>org.apache.logging.log4j</groupId>
->>>>>>> ed57e36e
             <artifactId>log4j-changelog</artifactId>
             <version>${log4j-tools.version}</version>
           </dependency>
@@ -1877,17 +1818,10 @@
               <includeProjectDependencies>false</includeProjectDependencies>
               <includePluginDependencies>true</includePluginDependencies>
               <executableDependency>
-<<<<<<< HEAD
-                <groupId>org.apache.logging.log4j.tools</groupId>
-                <artifactId>log4j-changelog</artifactId>
-              </executableDependency>
-              <mainClass>org.apache.logging.log4j.tools.changelog.releaser.ChangelogReleaser</mainClass>
-=======
                 <groupId>org.apache.logging.log4j</groupId>
                 <artifactId>log4j-changelog</artifactId>
               </executableDependency>
               <mainClass>org.apache.logging.log4j.changelog.releaser.ChangelogReleaser</mainClass>
->>>>>>> ed57e36e
               <systemProperties>
                 <systemProperty>
                   <key>log4j.changelog.directory</key>
@@ -1901,11 +1835,7 @@
             </configuration>
             <dependencies>
               <dependency>
-<<<<<<< HEAD
-                <groupId>org.apache.logging.log4j.tools</groupId>
-=======
                 <groupId>org.apache.logging.log4j</groupId>
->>>>>>> ed57e36e
                 <artifactId>log4j-changelog</artifactId>
                 <version>${log4j-tools.version}</version>
               </dependency>
