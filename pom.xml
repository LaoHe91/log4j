<?xml version="1.0" encoding="UTF-8"?>
<!--
  ~ Licensed to the Apache Software Foundation (ASF) under one or more
  ~ contributor license agreements.  See the NOTICE file distributed with
  ~ this work for additional information regarding copyright ownership.
  ~ The ASF licenses this file to you under the Apache License, Version 2.0
  ~ (the "License"); you may not use this file except in compliance with
  ~ the License.  You may obtain a copy of the License at
  ~
  ~      http://www.apache.org/licenses/LICENSE-2.0
  ~
  ~ Unless required by applicable law or agreed to in writing, software
  ~ distributed under the License is distributed on an "AS IS" BASIS,
  ~ WITHOUT WARRANTIES OR CONDITIONS OF ANY KIND, either express or implied.
  ~ See the License for the specific language governing permissions and
  ~ limitations under the License.
  -->
<project xmlns="http://maven.apache.org/POM/4.0.0" xmlns:xsi="http://www.w3.org/2001/XMLSchema-instance" child.project.url.inherit.append.path="false" xsi:schemaLocation="http://maven.apache.org/POM/4.0.0 https://maven.apache.org/maven-v4_0_0.xsd">

  <!-- ██     ██  █████  ██████  ███    ██ ██ ███    ██  ██████  ██
       ██     ██ ██   ██ ██   ██ ████   ██ ██ ████   ██ ██       ██
       ██  █  ██ ███████ ██████  ██ ██  ██ ██ ██ ██  ██ ██   ███ ██
       ██ ███ ██ ██   ██ ██   ██ ██  ██ ██ ██ ██  ██ ██ ██    ██
        ███ ███  ██   ██ ██   ██ ██   ████ ██ ██   ████  ██████  ██

       Log4j project modules should use `log4j-parent` as their parents, not this POM!
       This POM constitutes the BOM to be imported by applications using Log4j project modules. -->

  <modelVersion>4.0.0</modelVersion>

  <parent>
    <groupId>org.apache.logging</groupId>
    <artifactId>logging-parent</artifactId>
    <version>10.6.0</version>
    <relativePath />
  </parent>

  <groupId>org.apache.logging.log4j</groupId>
  <artifactId>log4j-bom</artifactId>
  <version>${revision}</version>
  <packaging>pom</packaging>

  <name>Apache Log4j BOM</name>
  <description>Apache Log4j Bill-of-Materials</description>
  <url>https://logging.apache.org/log4j/2.x/</url>

  <inceptionYear>1999</inceptionYear>

  <developers>

    <developer>
      <id>rgoers</id>
      <name>Ralph Goers</name>
      <email>rgoers@apache.org</email>
      <organization>Nextiva</organization>
      <roles>
        <role>PMC Member</role>
      </roles>
      <timezone>America/Phoenix</timezone>
    </developer>

    <developer>
      <id>ggregory</id>
      <name>Gary Gregory</name>
      <email>ggregory@apache.org</email>
      <url>https://www.garygregory.com</url>
      <organization>The Apache Software Foundation</organization>
      <organizationUrl>https://www.apache.org/</organizationUrl>
      <roles>
        <role>PMC Member</role>
      </roles>
      <timezone>America/New_York</timezone>
    </developer>

    <developer>
      <id>sdeboy</id>
      <name>Scott Deboy</name>
      <email>sdeboy@apache.org</email>
      <roles>
        <role>PMC Member</role>
      </roles>
      <timezone>America/Los_Angeles</timezone>
    </developer>

    <developer>
      <id>rpopma</id>
      <name>Remko Popma</name>
      <email>rpopma@apache.org</email>
      <roles>
        <role>PMC Member</role>
      </roles>
      <timezone>Asia/Tokyo</timezone>
    </developer>

    <developer>
      <id>nickwilliams</id>
      <name>Nick Williams</name>
      <email>nickwilliams@apache.org</email>
      <roles>
        <role>PMC Member</role>
      </roles>
      <timezone>America/Chicago</timezone>
    </developer>

    <developer>
      <id>mattsicker</id>
      <name>Matt Sicker</name>
      <email>mattsicker@apache.org</email>
      <organization>Apple</organization>
      <roles>
        <role>PMC Member</role>
      </roles>
      <timezone>America/Chicago</timezone>
    </developer>

    <developer>
      <id>bbrouwer</id>
      <name>Bruce Brouwer</name>
      <email>bruce.brouwer@gmail.com</email>
      <roles>
        <role>Committer</role>
      </roles>
      <timezone>America/Detroit</timezone>
    </developer>

    <developer>
      <id>rgupta</id>
      <name>Raman Gupta</name>
      <email>rgupta@apache.org</email>
      <roles>
        <role>Committer</role>
      </roles>
      <timezone>Asia/Kolkata</timezone>
    </developer>

    <developer>
      <id>mikes</id>
      <name>Mikael Ståldal</name>
      <email>mikes@apache.org</email>
      <organization>Spotify</organization>
      <roles>
        <role>PMC Member</role>
      </roles>
      <timezone>Europe/Stockholm</timezone>
    </developer>

    <developer>
      <id>ckozak</id>
      <name>Carter Kozak</name>
      <email>ckozak@apache.org</email>
      <url>https://github.com/carterkozak</url>
      <roles>
        <role>PMC Member</role>
      </roles>
      <timezone>America/New York</timezone>
    </developer>

    <developer>
      <id>vy</id>
      <name>Volkan Yazıcı</name>
      <email>vy@apache.org</email>
      <roles>
        <role>PMC Chair</role>
      </roles>
      <timezone>Europe/Amsterdam</timezone>
    </developer>

    <developer>
      <id>rgrabowski</id>
      <name>Ron Grabowski</name>
      <email>rgrabowski@apache.org</email>
      <roles>
        <role>PMC Member</role>
      </roles>
      <timezone>America/New_York</timezone>
    </developer>

    <developer>
      <id>pkarwasz</id>
      <name>Piotr P. Karwasz</name>
      <email>pkarwasz@apache.org</email>
      <roles>
        <role>PMC Member</role>
      </roles>
      <timezone>Europe/Warsaw</timezone>
    </developer>

    <developer>
      <id>grobmeier</id>
      <name>Christian Grobmeier</name>
      <email>grobmeier@apache.org</email>
      <roles>
        <role>PMC Member</role>
      </roles>
      <timezone>Europe/Berlin</timezone>
    </developer>

  </developers>

  <mailingLists>

    <mailingList>
      <name>log4j-user</name>
      <subscribe>log4j-user-subscribe@logging.apache.org</subscribe>
      <unsubscribe>log4j-user-unsubscribe@logging.apache.org</unsubscribe>
      <post>log4j-user@logging.apache.org</post>
      <archive>https://lists.apache.org/list.html?log4j-user@logging.apache.org</archive>
    </mailingList>

    <mailingList>
      <name>dev</name>
      <subscribe>dev-subscribe@logging.apache.org</subscribe>
      <unsubscribe>dev-unsubscribe@logging.apache.org</unsubscribe>
      <post>dev@logging.apache.org</post>
      <archive>https://lists.apache.org/list.html?dev@logging.apache.org</archive>
    </mailingList>

    <mailingList>
      <name>security</name>
      <subscribe>security-subscribe@logging.apache.org</subscribe>
      <unsubscribe>security-unsubscribe@logging.apache.org</unsubscribe>
      <post>security@logging.apache.org</post>
      <archive>https://lists.apache.org/list.html?security@logging.apache.org</archive>
    </mailingList>

  </mailingLists>

  <modules>

    <!-- the parent POM must come first: -->
    <module>log4j-parent</module>

    <!-- Next unpublished modules in alphabetical order: -->
    <module>log4j-api-java9</module>
    <module>log4j-core-java9</module>

    <!-- Last comes the rest of the modules in alphabetical order.
         Note that modules here must have a corresponding entry in `dependencyManagement > dependencies` block below! -->
    <module>log4j-1.2-api</module>
    <module>log4j-api</module>
    <module>log4j-api-test</module>
    <module>log4j-appserver</module>
    <module>log4j-cassandra</module>
    <module>log4j-core</module>
    <module>log4j-core-its</module>
    <module>log4j-core-test</module>
    <module>log4j-couchdb</module>
    <module>log4j-docker</module>
    <module>log4j-flume-ng</module>
    <module>log4j-iostreams</module>
    <module>log4j-jakarta-smtp</module>
    <module>log4j-jakarta-web</module>
    <module>log4j-jcl</module>
    <module>log4j-jpa</module>
    <module>log4j-jpl</module>
    <module>log4j-jdbc-dbcp2</module>
    <module>log4j-jul</module>
    <module>log4j-kubernetes</module>
    <module>log4j-layout-template-json</module>
    <module>log4j-layout-template-json-test</module>
    <module>log4j-mongodb3</module>
    <module>log4j-mongodb4</module>
    <module>log4j-osgi-test</module>
    <module>log4j-perf-test</module>
    <module>log4j-slf4j-impl</module>
    <module>log4j-slf4j2-impl</module>
    <module>log4j-spring-boot</module>
    <module>log4j-spring-cloud-config-client</module>
    <module>log4j-taglib</module>
    <module>log4j-to-slf4j</module>
    <module>log4j-to-jul</module>
    <module>log4j-web</module>

  </modules>

  <scm child.scm.connection.inherit.append.path="false" child.scm.developerConnection.inherit.append.path="false" child.scm.url.inherit.append.path="false">
    <connection>scm:git:https://github.com/apache/logging-log4j2.git</connection>
    <developerConnection>scm:git:https://github.com/apache/logging-log4j2.git</developerConnection>
    <tag>2.x</tag>
    <url>https://github.com/apache/logging-log4j2</url>
  </scm>

  <issueManagement>
    <system>GitHub Issues</system>
    <url>https://github.com/apache/logging-log4j2/issues</url>
  </issueManagement>

  <ciManagement>
    <system>GitHub Actions</system>
    <url>https://github.com/apache/logging-log4j2/actions</url>
  </ciManagement>

  <distributionManagement>
    <!-- `site` is only included to make `maven-site-plugin` stop complaining: -->
    <site>
      <id>www.example.com</id>
      <url>scp://www.example.com/www/docs/project/</url>
    </site>
    <downloadUrl>https://logging.apache.org/log4j/2.x/download.html</downloadUrl>
    <!-- `repository` from ASF parent POM (id: apache.releases.https) -->
    <!-- `snapshotRepository` from ASF parent POM (id: apache.snapshots.https) -->
  </distributionManagement>

  <properties>

    <!-- project version -->
    <revision>2.24.0-SNAPSHOT</revision>

    <!-- =================
         Common properties
         ================= -->
    <module.name />

    <!-- `project.build.outputTimestamp` is required to be present for reproducible builds.
         We actually inherit one from the `org.apache:apache` through our parent `org.apache.logging:logging-parent`.
         Though inheriting this property has two undesired consequences:
         1. `artifact:compare` dumps an `ERROR` log stating that this `property should not be inherited but defined` (apache/logging-parent#50)
         2. This value is employed in various places while creating the distribution
         To mitigate these, we define a *dummy* value here and let the CI replace it during a release.
         Hence, *DO NOT MANUALLY EDIT THIS VALUE*! -->
    <project.build.outputTimestamp>2024-03-06T09:31:11Z</project.build.outputTimestamp>

    <!-- ========================
         Site-specific properties
         ======================== -->
    <!-- `maven-javadoc-plugin` is only used to generate Javadoc HTML used in the website.
         We don't deploy any Javadoc JARs.
         We also don't generate Javadoc HTML for all modules, but only for two modules: `log4j-api` and `log4j-core`. -->
    <javadoc.doclint>all,-missing,-html</javadoc.doclint>
    <javadoc.skip>true</javadoc.skip>
    <!-- Skipping `maven-site-plugin` globally.
         It is manually enabled only for this root module below. -->
    <maven.site.skip>true</maven.site.skip>
    <maven.site.deploy.skip>true</maven.site.deploy.skip>

    <!-- Dependency versions -->
    <log4j-docgen.version>1.0.0-SNAPSHOT</log4j-docgen.version>

    <!-- Directories where `log4j-docgen` annotation processor will emit files to -->
    <log4j.docgen.pluginDescriptorsDir.phase1>${maven.multiModuleProjectDirectory}/target/plugin-descriptors/phase1</log4j.docgen.pluginDescriptorsDir.phase1>
    <log4j.docgen.pluginDescriptorsDir.phase2>${maven.multiModuleProjectDirectory}/target/plugin-descriptors/phase2</log4j.docgen.pluginDescriptorsDir.phase2>

  </properties>

  <dependencyManagement>
    <dependencies>

      <dependency>
        <groupId>org.apache.logging.log4j</groupId>
        <artifactId>log4j-1.2-api</artifactId>
        <version>${project.version}</version>
      </dependency>

      <dependency>
        <groupId>org.apache.logging.log4j</groupId>
        <artifactId>log4j-api</artifactId>
        <version>${project.version}</version>
      </dependency>

      <dependency>
        <groupId>org.apache.logging.log4j</groupId>
        <artifactId>log4j-api-test</artifactId>
        <version>${project.version}</version>
      </dependency>

      <dependency>
        <groupId>org.apache.logging.log4j</groupId>
        <artifactId>log4j-appserver</artifactId>
        <version>${project.version}</version>
      </dependency>

      <dependency>
        <groupId>org.apache.logging.log4j</groupId>
        <artifactId>log4j-cassandra</artifactId>
        <version>${project.version}</version>
      </dependency>

      <dependency>
        <groupId>org.apache.logging.log4j</groupId>
        <artifactId>log4j-core</artifactId>
        <version>${project.version}</version>
      </dependency>

      <dependency>
        <groupId>org.apache.logging.log4j</groupId>
        <artifactId>log4j-core-test</artifactId>
        <version>${project.version}</version>
      </dependency>

      <dependency>
        <groupId>org.apache.logging.log4j</groupId>
        <artifactId>log4j-couchdb</artifactId>
        <version>${project.version}</version>
      </dependency>

      <dependency>
        <groupId>org.apache.logging.log4j</groupId>
        <artifactId>log4j-docker</artifactId>
        <version>${project.version}</version>
      </dependency>

      <dependency>
        <groupId>org.apache.logging.log4j</groupId>
        <artifactId>log4j-flume-ng</artifactId>
        <version>${project.version}</version>
      </dependency>

      <dependency>
        <groupId>org.apache.logging.log4j</groupId>
        <artifactId>log4j-iostreams</artifactId>
        <version>${project.version}</version>
      </dependency>

      <dependency>
        <groupId>org.apache.logging.log4j</groupId>
        <artifactId>log4j-jakarta-smtp</artifactId>
        <version>${project.version}</version>
      </dependency>

      <dependency>
        <groupId>org.apache.logging.log4j</groupId>
        <artifactId>log4j-jakarta-web</artifactId>
        <version>${project.version}</version>
      </dependency>

      <dependency>
        <groupId>org.apache.logging.log4j</groupId>
        <artifactId>log4j-jcl</artifactId>
        <version>${project.version}</version>
      </dependency>

      <dependency>
        <groupId>org.apache.logging.log4j</groupId>
        <artifactId>log4j-jpa</artifactId>
        <version>${project.version}</version>
      </dependency>

      <dependency>
        <groupId>org.apache.logging.log4j</groupId>
        <artifactId>log4j-jpl</artifactId>
        <version>${project.version}</version>
      </dependency>

      <dependency>
        <groupId>org.apache.logging.log4j</groupId>
        <artifactId>log4j-jul</artifactId>
        <version>${project.version}</version>
      </dependency>

      <dependency>
        <groupId>org.apache.logging.log4j</groupId>
        <artifactId>log4j-kubernetes</artifactId>
        <version>${project.version}</version>
      </dependency>

      <dependency>
        <groupId>org.apache.logging.log4j</groupId>
        <artifactId>log4j-layout-template-json</artifactId>
        <version>${project.version}</version>
      </dependency>

      <dependency>
        <groupId>org.apache.logging.log4j</groupId>
        <artifactId>log4j-mongodb3</artifactId>
        <version>${project.version}</version>
      </dependency>

      <dependency>
        <groupId>org.apache.logging.log4j</groupId>
        <artifactId>log4j-mongodb4</artifactId>
        <version>${project.version}</version>
      </dependency>

      <dependency>
        <groupId>org.apache.logging.log4j</groupId>
        <artifactId>log4j-slf4j2-impl</artifactId>
        <version>${project.version}</version>
      </dependency>

      <dependency>
        <groupId>org.apache.logging.log4j</groupId>
        <artifactId>log4j-slf4j-impl</artifactId>
        <version>${project.version}</version>
      </dependency>

      <dependency>
        <groupId>org.apache.logging.log4j</groupId>
        <artifactId>log4j-spring-boot</artifactId>
        <version>${project.version}</version>
      </dependency>

      <dependency>
        <groupId>org.apache.logging.log4j</groupId>
        <artifactId>log4j-spring-cloud-config-client</artifactId>
        <version>${project.version}</version>
      </dependency>

      <dependency>
        <groupId>org.apache.logging.log4j</groupId>
        <artifactId>log4j-taglib</artifactId>
        <version>${project.version}</version>
      </dependency>

      <dependency>
        <groupId>org.apache.logging.log4j</groupId>
        <artifactId>log4j-to-jul</artifactId>
        <version>${project.version}</version>
      </dependency>

      <dependency>
        <groupId>org.apache.logging.log4j</groupId>
        <artifactId>log4j-to-slf4j</artifactId>
        <version>${project.version}</version>
      </dependency>

      <dependency>
        <groupId>org.apache.logging.log4j</groupId>
        <artifactId>log4j-web</artifactId>
        <version>${project.version}</version>
      </dependency>

    </dependencies>
  </dependencyManagement>

  <build>

    <plugins>

      <!-- Enable BOM flattening -->
      <plugin>
        <groupId>org.codehaus.mojo</groupId>
        <artifactId>flatten-maven-plugin</artifactId>
        <version>${flatten-maven-plugin.version}</version>
        <executions>
          <execution>
            <id>flatten-bom</id>
            <goals>
              <goal>flatten</goal>
            </goals>
            <phase>process-resources</phase>
            <inherited>false</inherited>
          </execution>
        </executions>
      </plugin>

      <!-- Apache RAT (Release Audit Tool) check to verify licenses.
           `apache-rat-plugin`: https://creadur.apache.org/rat/apache-rat-plugin/
           Release Audit Tool: https://creadur.apache.org/rat/index.html -->
      <plugin>
        <groupId>org.apache.rat</groupId>
        <artifactId>apache-rat-plugin</artifactId>
        <version>0.16.1</version>
        <configuration>
          <consoleOutput>true</consoleOutput>
          <excludes combine.children="append">
            <!-- Matches other RAT configurations in this POM -->
            <exclude>src/main/resources/META-INF/services/**/*</exclude>
            <exclude>src/test/resources/**/*</exclude>
            <!-- IDE settings imports -->
            <exclude>src/ide/**</exclude>
            <!-- Font Awesome License (Font: SIL OFL 1.1, CSS: MIT License)-->
            <exclude>src/site/resources/font-awesome-4.7.0/css/font-awesome.css</exclude>
            <exclude>src/site/resources/font-awesome-4.7.0/css/font-awesome.min.css</exclude>
            <exclude>src/site/resources/font-awesome-4.7.0/fonts/fontawesome-webfont.svg</exclude>
            <!-- Generated files -->
            <exclude>**/.toDelete</exclude>
            <exclude>velocity.log</exclude>
            <!-- Other -->
            <exclude>**/README.md</exclude>
            <exclude>SECURITY.md</exclude>
            <exclude>**/*.yml</exclude>
            <exclude>**/*.yaml</exclude>
            <exclude>**/*.json</exclude>
            <excllude>**/images/*.drawio</excllude>
            <exclude>**/fluent-bit.conf</exclude>
            <exclude>**/rabbitmq.config</exclude>
            <exclude>**/MANIFEST.MF</exclude>
            <exclude>.surefire-*</exclude>
            <exclude>**/.log4j-*</exclude>
          </excludes>
        </configuration>
      </plugin>

      <plugin>
        <groupId>org.apache.maven.plugins</groupId>
        <artifactId>maven-surefire-plugin</artifactId>
        <configuration>
          <forkCount>1C</forkCount>
          <reuseForks>false</reuseForks>
          <runOrder>alphabetical</runOrder>
          <systemPropertyVariables>
            <java.awt.headless>true</java.awt.headless>
          </systemPropertyVariables>
        </configuration>
      </plugin>

      <!-- ███████ ████████  █████  ██████  ████████        ███████ ██ ████████ ███████
           ██         ██    ██   ██ ██   ██    ██    ██     ██      ██    ██    ██
           ███████    ██    ███████ ██████     ██           ███████ ██    ██    █████
                ██    ██    ██   ██ ██   ██    ██    ██          ██ ██    ██    ██
           ███████    ██    ██   ██ ██   ██    ██           ███████ ██    ██    ███████

           This section consists of plugins responsible for generating the site.
           Note that only this (i.e., the parent) module is supposed to have a `site` goal, it is skipped for all other modules! -->

      <!-- Define `currentYear` property used while generating the site -->
      <plugin>
        <groupId>org.codehaus.mojo</groupId>
        <artifactId>build-helper-maven-plugin</artifactId>
        <executions>
          <execution>
            <id>define-currentYear-property</id>
            <goals>
              <goal>timestamp-property</goal>
            </goals>
            <phase>pre-site</phase>
            <inherited>false</inherited>
            <configuration>
              <name>currentYear</name>
              <pattern>yyyy</pattern>
              <locale>en_US</locale>
            </configuration>
          </execution>
        </executions>
      </plugin>

      <plugin>
        <groupId>org.apache.maven.plugins</groupId>
        <artifactId>maven-javadoc-plugin</artifactId>
        <executions>
          <execution>
            <id>generate-site-javadoc</id>
            <goals>
              <goal>javadoc-no-fork</goal>
            </goals>
            <phase>pre-site</phase>
            <!-- This execution must be inherited and enabled by modules publishing javadocs: `-api` and `-core`.
                 Such modules enable this execution via `javadoc.skip` property.
                 Hence, don't insert a `<inherited>false</inherited>`, please! -->
            <configuration combine.self="override">
              <!-- `notimestamp` avoids `diff` noise and is required for reproducible builds: https://maven.apache.org/guides/mini/guide-reproducible-builds.html -->
              <notimestamp>true</notimestamp>
              <skip>${javadoc.skip}</skip>
              <legacyMode>true</legacyMode>
              <bottom><![CDATA[<p align="center">
              Copyright &copy; {inceptionYear}-{currentYear} {organizationName}.
              All Rights Reserved.<br/>
              Apache Logging, Apache Log4j, Log4j, Apache, the Apache feather logo, the Apache Logging project logo, and the Apache Log4j logo are trademarks of The Apache Software Foundation.
            </p>]]></bottom>
            </configuration>
          </execution>
        </executions>
      </plugin>

      <plugin>
        <groupId>org.apache.maven.plugins</groupId>
        <artifactId>maven-resources-plugin</artifactId>
        <executions>

          <!-- Copy `src/site/_release-notes` to `src/site/asciidoc/_release-notes`.
               This is necessary since `logging-parent` version `<=10.1.1` exports changelogs to `src/site/_release-notes`.
               Though `maven-site-plugin` expects them to be at `src/site/asciidoc/_release-notes`.
               We could have simply solved the problem using symbolic links.
               Though they are not supported by Java's `ZipEntry`, and hence, breaking the `distribution` profile while creating `src.zip`. -->
          <execution>
            <id>copy-exported-release-notes</id>
            <goals>
              <goal>copy-resources</goal>
            </goals>
            <phase>pre-site</phase>
            <inherited>false</inherited>
            <configuration>
              <outputDirectory>${project.build.directory}/generated-sources/site/asciidoc/_release-notes</outputDirectory>
              <resources>
                <resource>
                  <directory>${project.basedir}/src/site/_release-notes</directory>
                </resource>
              </resources>
            </configuration>
          </execution>

          <!-- Copy `src/site` to `target/generated-sources/site` -->
          <execution>
            <id>copy-site</id>
            <goals>
              <goal>copy-resources</goal>
            </goals>
            <phase>pre-site</phase>
            <inherited>false</inherited>
            <configuration>
              <outputDirectory>${project.build.directory}/generated-sources/site</outputDirectory>
              <resources>
                <resource>
                  <directory>${project.basedir}/src/site</directory>
                  <excludes>
                    <exclude>/_release-notes/*</exclude>
                    <exclude>/_release-notes.adoc</exclude>
                    <exclude>/resources/logo/**/*</exclude>
                  </excludes>
                </resource>
              </resources>
            </configuration>
          </execution>

          <!-- Copy `target/site/apidocs` to the parent module's `target/site/javadoc/<artifactId>` folder -->
          <execution>
            <id>copy-javadoc</id>
            <goals>
              <goal>copy-resources</goal>
            </goals>
            <phase>site</phase>
            <!-- This execution must be inherited and enabled by modules publishing javadocs: `-api` and `-core`.
                 Such modules enable this execution via `javadoc.skip` property.
                 Hence, don't insert a `<inherited>false</inherited>`, please! -->
            <configuration>
              <skip>${javadoc.skip}</skip>
              <outputDirectory>${maven.multiModuleProjectDirectory}/target/site/javadoc/${project.artifactId}</outputDirectory>
              <resources>
                <resource>
                  <directory>${project.build.directory}/site/apidocs</directory>
                </resource>
              </resources>
            </configuration>
          </execution>
        </executions>
      </plugin>

      <!-- copy `src/site/_release-notes.adoc` to `target/site/asciidoc/release-notes.adoc` -->
      <plugin>
        <groupId>org.apache.maven.plugins</groupId>
        <artifactId>maven-antrun-plugin</artifactId>
        <executions>
          <execution>
            <id>copy-release-notes-adoc</id>
            <goals>
              <goal>run</goal>
            </goals>
            <phase>generate-sources</phase>
            <inherited>false</inherited>
            <configuration>
              <target>
                <copy file="${project.basedir}/src/site/_release-notes.adoc" overwrite="true" tofile="${project.build.directory}/generated-sources/site/asciidoc/release-notes.adoc" />
              </target>
            </configuration>
          </execution>

        </executions>
      </plugin>

      <plugin>
<<<<<<< HEAD
        <groupId>org.apache.logging.log4j</groupId>
        <artifactId>log4j-docgen-maven-plugin</artifactId>
        <version>${log4j-docgen.version}</version>
        <inherited>false</inherited>

        <!-- Common docgen configuration -->
        <configuration>

          <!-- Descriptor processing order matters!

               Imagine we place all descriptors to the same folder.
               Assume that the filesystem walks folder contents in alphanumeric order.
               Sourcing `log4j-docgen:generate-*` from that folder will consume descriptors in the following order:

               1. `log4j-1.2.api`
               2. `log4j-cassandra`
               3. `log4j-core`
               4. ...

               For instance, `AbstractFilterable` is defined by the descriptors of both `log4j-cassandra` and `log4j-core`.
               Due to alphanumeric scanning order, it will appear as it is provided by `log4j-cassandra`.
               Though, it is actually provided by `log4j-core`.
               To avoid this problem, we place descriptors to folders associated with phases.
               We pass the folder of each phase in a certain order to `log4j-docgen:generate-*`. -->
          <descriptorFileMatchers>
            <descriptorFileMatcher>
              <baseDirectory>${log4j.docgen.pluginDescriptorsDir.phase1}</baseDirectory>
            </descriptorFileMatcher>
            <descriptorFileMatcher>
              <baseDirectory>${log4j.docgen.pluginDescriptorsDir.phase2}</baseDirectory>
            </descriptorFileMatcher>
          </descriptorFileMatchers>

          <typeFilter>
            <!-- `excludes` must be in sync. with the `log4j-docgen-type-filter-exclude-pattern` configuration of `log4j-docgen-asciidoctor-extension`! -->
            <excludes>
              <exclude>java\..+</exclude>
            </excludes>
          </typeFilter>

        </configuration>

        <executions>

          <!-- Generate AsciiDoc from downloaded plugin descriptors -->
          <execution>
            <id>generate-plugin-docs</id>
            <goals>
              <goal>generate-documentation</goal>
            </goals>
            <phase>pre-site</phase>
            <configuration>
              <templateDirectory>${project.basedir}/src/docgen-templates</templateDirectory>
              <indexTemplate>
                <source>index.adoc.ftl</source>
                <target>${project.build.directory}/generated-sources/site/asciidoc/plugin-reference.adoc</target>
              </indexTemplate>
              <typeTemplate>
                <source>type.adoc.ftl</source>
                <!-- `target` must be in sync. with the `log4j-docgen-type-template-target` configuration of `log4j-docgen-asciidoctor-extension`! -->
                <target>${project.build.directory}/generated-sources/site/asciidoc/plugin-reference/%g/%a/%c.adoc</target>
              </typeTemplate>
            </configuration>
          </execution>

          <!-- Generate XSD from downloaded plugin descriptors -->
          <execution>
            <id>generate-plugin-schema</id>
            <goals>
              <goal>generate-schema</goal>
            </goals>
            <phase>pre-site</phase>
            <configuration>
              <schemaFile>${project.build.directory}/generated-sources/site/resources/config.xsd</schemaFile>
            </configuration>
          </execution>

        </executions>

      </plugin>

      <plugin>
        <groupId>org.asciidoctor</groupId>
        <artifactId>asciidoctor-maven-plugin</artifactId>
        <!-- `log4j-docgen` uses `asciidoctorj` version `3.x`.
             Though `asciidoctor-maven-plugin` version `<3.0.0` doesn't work against `asciidoctorj` version `3.x`.
             Hence, override the `asciidoctor-maven-plugin` version to `3.x`. -->
        <version>3.0.0</version>
=======
        <groupId>org.asciidoctor</groupId>
        <artifactId>asciidoctor-maven-plugin</artifactId>
>>>>>>> 3242ffb7
        <dependencies>
          <dependency>
            <groupId>io.spring.asciidoctor</groupId>
            <artifactId>spring-asciidoctor-extensions-block-switch</artifactId>
            <version>0.6.3</version>
<<<<<<< HEAD
          </dependency>
          <!-- `log4j-docgen` uses `asciidoctorj` version `3.x`.
               Though `asciidoctor-maven-plugin` version `3.x` still uses `asciidoctorj` version `2.x`.
               Hence, upgrade the `asciidoctorj` used to version `3.x`. -->
          <dependency>
            <groupId>org.asciidoctor</groupId>
            <artifactId>asciidoctorj</artifactId>
            <version>3.0.0-alpha.2</version>
          </dependency>
          <dependency>
            <groupId>org.apache.logging.log4j</groupId>
            <artifactId>log4j-docgen-asciidoctor-extension</artifactId>
            <version>${log4j-docgen.version}</version>
=======
>>>>>>> 3242ffb7
          </dependency>
        </dependencies>
        <executions>
          <execution>
            <id>export-asciidoc-to-html</id>
            <configuration combine.self="override">
              <resources>
                <resource>
                  <directory>${project.build.directory}/generated-sources/site/resources</directory>
                </resource>
              </resources>
              <sourceDirectory>${project.build.directory}/generated-sources/site/asciidoc</sourceDirectory>
              <outputDirectory>target/site</outputDirectory>
              <preserveDirectories>true</preserveDirectories>
              <templateDirs>
                <dir>src/asciidoc/templates</dir>
              </templateDirs>
              <attributes>
                <source-highlighter>rouge</source-highlighter>
                <toc>left</toc>
<<<<<<< HEAD
                <log4j-docgen-descriptor-directory>${project.build.directory}/plugin-descriptors</log4j-docgen-descriptor-directory>
                <!-- `log4j-docgen-type-filter-exclude-pattern` must be in sync. with the `typeFilter` configuration of `log4j-docgen-maven-plugin`! -->
                <log4j-docgen-type-filter-exclude-pattern>java\..+</log4j-docgen-type-filter-exclude-pattern>
                <!-- `log4j-docgen-type-template-target` must be in sync. with the `typeTemplate` configuration of `log4j-docgen-maven-plugin`! -->
                <log4j-docgen-type-template-target>../../%g/%a/%c.html</log4j-docgen-type-template-target>
=======
>>>>>>> 3242ffb7
              </attributes>
            </configuration>
          </execution>
        </executions>
      </plugin>

      <!-- ███████ ███    ██ ██████         ███████ ██ ████████ ███████
           ██      ████   ██ ██   ██ ██     ██      ██    ██    ██
           █████   ██ ██  ██ ██   ██        ███████ ██    ██    █████
           ██      ██  ██ ██ ██   ██ ██          ██ ██    ██    ██
           ███████ ██   ████ ██████         ███████ ██    ██    ███████ -->

    </plugins>

  </build>

  <profiles>

    <profile>
      <id>java8-doclint-disabled</id>
      <activation>
        <jdk>[1.8,)</jdk>
      </activation>
      <properties>
        <doclint>${javadoc.doclint}</doclint>
      </properties>
    </profile>

    <profile>
      <id>java8-tests</id>
      <activation>
        <property>
          <name>env.CI</name>
          <value>true</value>
        </property>
      </activation>
      <build>
        <plugins>
          <plugin>
            <groupId>org.apache.maven.plugins</groupId>
            <artifactId>maven-surefire-plugin</artifactId>
            <executions>
              <!-- Modifies only the `default-test` run -->
              <execution>
                <id>default-test</id>
                <configuration>
                  <jdkToolchain>
                    <version>[1.8, 9)</version>
                  </jdkToolchain>
                </configuration>
              </execution>
            </executions>
          </plugin>
        </plugins>
      </build>
    </profile>

    <profile>
      <id>sequential-tests</id>
      <build>
        <plugins>
          <plugin>
            <groupId>org.apache.maven.plugins</groupId>
            <artifactId>maven-surefire-plugin</artifactId>
            <configuration>
              <forkCount>1</forkCount>
            </configuration>
          </plugin>
        </plugins>
      </build>
    </profile>

    <profile>
      <id>rewrite</id>

      <properties>
        <skipTests>true</skipTests>
      </properties>

      <build>
        <defaultGoal>clean package rewrite:runNoFork spotless:apply</defaultGoal>
        <plugins>
          <plugin>
            <groupId>org.openrewrite.maven</groupId>
            <artifactId>rewrite-maven-plugin</artifactId>
            <version>5.13.0</version>
            <configuration>
              <activeRecipes>
                <activeRecipe>org.openrewrite.java.logging.log4j.ParameterizedLogging</activeRecipe>
              </activeRecipes>
            </configuration>
            <dependencies>
              <dependency>
                <groupId>org.openrewrite.recipe</groupId>
                <artifactId>rewrite-migrate-java</artifactId>
                <version>2.3.0</version>
              </dependency>
              <dependency>
                <groupId>org.openrewrite.recipe</groupId>
                <artifactId>rewrite-logging-frameworks</artifactId>
                <version>2.1.0</version>
              </dependency>
            </dependencies>
          </plugin>
        </plugins>
      </build>
    </profile>

  </profiles>

</project><|MERGE_RESOLUTION|>--- conflicted
+++ resolved
@@ -748,7 +748,6 @@
       </plugin>
 
       <plugin>
-<<<<<<< HEAD
         <groupId>org.apache.logging.log4j</groupId>
         <artifactId>log4j-docgen-maven-plugin</artifactId>
         <version>${log4j-docgen.version}</version>
@@ -837,16 +836,11 @@
              Though `asciidoctor-maven-plugin` version `<3.0.0` doesn't work against `asciidoctorj` version `3.x`.
              Hence, override the `asciidoctor-maven-plugin` version to `3.x`. -->
         <version>3.0.0</version>
-=======
-        <groupId>org.asciidoctor</groupId>
-        <artifactId>asciidoctor-maven-plugin</artifactId>
->>>>>>> 3242ffb7
         <dependencies>
           <dependency>
             <groupId>io.spring.asciidoctor</groupId>
             <artifactId>spring-asciidoctor-extensions-block-switch</artifactId>
             <version>0.6.3</version>
-<<<<<<< HEAD
           </dependency>
           <!-- `log4j-docgen` uses `asciidoctorj` version `3.x`.
                Though `asciidoctor-maven-plugin` version `3.x` still uses `asciidoctorj` version `2.x`.
@@ -860,8 +854,6 @@
             <groupId>org.apache.logging.log4j</groupId>
             <artifactId>log4j-docgen-asciidoctor-extension</artifactId>
             <version>${log4j-docgen.version}</version>
-=======
->>>>>>> 3242ffb7
           </dependency>
         </dependencies>
         <executions>
@@ -882,14 +874,11 @@
               <attributes>
                 <source-highlighter>rouge</source-highlighter>
                 <toc>left</toc>
-<<<<<<< HEAD
                 <log4j-docgen-descriptor-directory>${project.build.directory}/plugin-descriptors</log4j-docgen-descriptor-directory>
                 <!-- `log4j-docgen-type-filter-exclude-pattern` must be in sync. with the `typeFilter` configuration of `log4j-docgen-maven-plugin`! -->
                 <log4j-docgen-type-filter-exclude-pattern>java\..+</log4j-docgen-type-filter-exclude-pattern>
                 <!-- `log4j-docgen-type-template-target` must be in sync. with the `typeTemplate` configuration of `log4j-docgen-maven-plugin`! -->
                 <log4j-docgen-type-template-target>../../%g/%a/%c.html</log4j-docgen-type-template-target>
-=======
->>>>>>> 3242ffb7
               </attributes>
             </configuration>
           </execution>
