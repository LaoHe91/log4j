<?xml version="1.0" encoding="UTF-8"?>
<!--
  ~ Licensed to the Apache Software Foundation (ASF) under one or more
  ~ contributor license agreements.  See the NOTICE file distributed with
  ~ this work for additional information regarding copyright ownership.
  ~ The ASF licenses this file to you under the Apache License, Version 2.0
  ~ (the "License"); you may not use this file except in compliance with
  ~ the License.  You may obtain a copy of the License at
  ~
  ~      http://www.apache.org/licenses/LICENSE-2.0
  ~
  ~ Unless required by applicable law or agreed to in writing, software
  ~ distributed under the License is distributed on an "AS IS" BASIS,
  ~ WITHOUT WARRANTIES OR CONDITIONS OF ANY KIND, either express or implied.
  ~ See the License for the specific language governing permissions and
  ~ limitations under the License.
  -->
<project xmlns="http://maven.apache.org/POM/4.0.0" xmlns:xsi="http://www.w3.org/2001/XMLSchema-instance" child.project.url.inherit.append.path="false" xsi:schemaLocation="http://maven.apache.org/POM/4.0.0 https://maven.apache.org/maven-v4_0_0.xsd">

  <!-- ██     ██  █████  ██████  ███    ██ ██ ███    ██  ██████  ██
       ██     ██ ██   ██ ██   ██ ████   ██ ██ ████   ██ ██       ██
       ██  █  ██ ███████ ██████  ██ ██  ██ ██ ██ ██  ██ ██   ███ ██
       ██ ███ ██ ██   ██ ██   ██ ██  ██ ██ ██ ██  ██ ██ ██    ██
        ███ ███  ██   ██ ██   ██ ██   ████ ██ ██   ████  ██████  ██

       Log4j project modules should use `log4j-parent` as their parents, not this POM!
       This POM constitutes the BOM to be imported by applications using Log4j project modules. -->

  <modelVersion>4.0.0</modelVersion>

  <parent>
    <groupId>org.apache.logging</groupId>
    <artifactId>logging-parent</artifactId>
    <version>11.3.0</version>
    <relativePath />
  </parent>

  <groupId>org.apache.logging.log4j</groupId>
  <artifactId>log4j-bom</artifactId>
  <version>${revision}</version>
  <packaging>pom</packaging>

  <name>Apache Log4j BOM</name>
  <description>Apache Log4j Bill-of-Materials</description>
  <url>https://logging.apache.org/log4j/2.x/</url>

  <inceptionYear>1999</inceptionYear>

  <developers>

    <developer>
      <id>rgoers</id>
      <name>Ralph Goers</name>
      <email>rgoers@apache.org</email>
      <organization>Nextiva</organization>
      <roles>
        <role>PMC Member</role>
      </roles>
      <timezone>America/Phoenix</timezone>
    </developer>

    <developer>
      <id>ggregory</id>
      <name>Gary Gregory</name>
      <email>ggregory@apache.org</email>
      <url>https://www.garygregory.com</url>
      <organization>The Apache Software Foundation</organization>
      <organizationUrl>https://www.apache.org/</organizationUrl>
      <roles>
        <role>PMC Member</role>
      </roles>
      <timezone>America/New_York</timezone>
    </developer>

    <developer>
      <id>sdeboy</id>
      <name>Scott Deboy</name>
      <email>sdeboy@apache.org</email>
      <roles>
        <role>PMC Member</role>
      </roles>
      <timezone>America/Los_Angeles</timezone>
    </developer>

    <developer>
      <id>rpopma</id>
      <name>Remko Popma</name>
      <email>rpopma@apache.org</email>
      <roles>
        <role>PMC Member</role>
      </roles>
      <timezone>Asia/Tokyo</timezone>
    </developer>

    <developer>
      <id>nickwilliams</id>
      <name>Nick Williams</name>
      <email>nickwilliams@apache.org</email>
      <roles>
        <role>PMC Member</role>
      </roles>
      <timezone>America/Chicago</timezone>
    </developer>

    <developer>
      <id>mattsicker</id>
      <name>Matt Sicker</name>
      <email>mattsicker@apache.org</email>
      <organization>Apple</organization>
      <roles>
        <role>PMC Member</role>
      </roles>
      <timezone>America/Chicago</timezone>
    </developer>

    <developer>
      <id>bbrouwer</id>
      <name>Bruce Brouwer</name>
      <email>bruce.brouwer@gmail.com</email>
      <roles>
        <role>Committer</role>
      </roles>
      <timezone>America/Detroit</timezone>
    </developer>

    <developer>
      <id>rgupta</id>
      <name>Raman Gupta</name>
      <email>rgupta@apache.org</email>
      <roles>
        <role>Committer</role>
      </roles>
      <timezone>America/New York</timezone>
    </developer>

    <developer>
      <id>mikes</id>
      <name>Mikael Ståldal</name>
      <email>mikes@apache.org</email>
      <organization>Spotify</organization>
      <roles>
        <role>PMC Member</role>
      </roles>
      <timezone>Europe/Stockholm</timezone>
    </developer>

    <developer>
      <id>ckozak</id>
      <name>Carter Kozak</name>
      <email>ckozak@apache.org</email>
      <url>https://github.com/carterkozak</url>
      <roles>
        <role>PMC Member</role>
      </roles>
      <timezone>America/New York</timezone>
    </developer>

    <developer>
      <id>vy</id>
      <name>Volkan Yazıcı</name>
      <email>vy@apache.org</email>
      <roles>
        <role>PMC Chair</role>
      </roles>
      <timezone>Europe/Amsterdam</timezone>
    </developer>

    <developer>
      <id>rgrabowski</id>
      <name>Ron Grabowski</name>
      <email>rgrabowski@apache.org</email>
      <roles>
        <role>PMC Member</role>
      </roles>
      <timezone>America/New_York</timezone>
    </developer>

    <developer>
      <id>pkarwasz</id>
      <name>Piotr P. Karwasz</name>
      <email>pkarwasz@apache.org</email>
      <roles>
        <role>PMC Member</role>
      </roles>
      <timezone>Europe/Warsaw</timezone>
    </developer>

    <developer>
      <id>grobmeier</id>
      <name>Christian Grobmeier</name>
      <email>grobmeier@apache.org</email>
      <roles>
        <role>PMC Member</role>
      </roles>
      <timezone>Europe/Berlin</timezone>
    </developer>

  </developers>

  <mailingLists>

    <mailingList>
      <name>log4j-user</name>
      <subscribe>log4j-user-subscribe@logging.apache.org</subscribe>
      <unsubscribe>log4j-user-unsubscribe@logging.apache.org</unsubscribe>
      <post>log4j-user@logging.apache.org</post>
      <archive>https://lists.apache.org/list.html?log4j-user@logging.apache.org</archive>
    </mailingList>

    <mailingList>
      <name>dev</name>
      <subscribe>dev-subscribe@logging.apache.org</subscribe>
      <unsubscribe>dev-unsubscribe@logging.apache.org</unsubscribe>
      <post>dev@logging.apache.org</post>
      <archive>https://lists.apache.org/list.html?dev@logging.apache.org</archive>
    </mailingList>

    <mailingList>
      <name>security</name>
      <subscribe>security-subscribe@logging.apache.org</subscribe>
      <unsubscribe>security-unsubscribe@logging.apache.org</unsubscribe>
      <post>security@logging.apache.org</post>
      <archive>https://lists.apache.org/list.html?security@logging.apache.org</archive>
    </mailingList>

  </mailingLists>

  <modules>

    <!-- the parent POM must come first: -->
    <module>log4j-parent</module>

    <!-- Next unpublished, but internally and *implicitly* (e.g., as a plugin dependency) consumed modules in alphabetical order: -->
    <module>log4j-api-java9</module>
    <module>log4j-core-java9</module>

    <!-- Last comes the rest of the modules in alphabetical order.
         Note that modules here must have a corresponding entry in `dependencyManagement > dependencies` block below! -->
    <module>log4j-1.2-api</module>
    <module>log4j-api</module>
    <module>log4j-api-test</module>
    <module>log4j-appserver</module>
    <module>log4j-cassandra</module>
    <module>log4j-core</module>
    <module>log4j-core-fuzz-test</module>
    <module>log4j-core-its</module>
    <module>log4j-core-test</module>
    <module>log4j-couchdb</module>
    <module>log4j-docker</module>
    <module>log4j-fuzz-test</module>
    <module>log4j-iostreams</module>
    <module>log4j-jakarta-smtp</module>
    <module>log4j-jakarta-web</module>
    <module>log4j-jcl</module>
    <module>log4j-jpa</module>
    <module>log4j-jpl</module>
    <module>log4j-jdbc-dbcp2</module>
    <module>log4j-jul</module>
    <module>log4j-layout-template-json</module>
    <module>log4j-layout-template-json-fuzz-test</module>
    <module>log4j-layout-template-json-test</module>
    <module>log4j-mongodb</module>
    <module>log4j-mongodb4</module>
    <module>log4j-osgi-test</module>
    <module>log4j-perf-test</module>
    <module>log4j-slf4j-impl</module>
    <module>log4j-slf4j2-impl</module>
    <module>log4j-slf4j2-impl-fuzz-test</module>
    <module>log4j-spring-boot</module>
    <module>log4j-spring-cloud-config-client</module>
    <module>log4j-taglib</module>
    <module>log4j-to-slf4j</module>
    <module>log4j-to-jul</module>
    <module>log4j-web</module>

  </modules>

  <scm child.scm.connection.inherit.append.path="false" child.scm.developerConnection.inherit.append.path="false" child.scm.url.inherit.append.path="false">
    <connection>scm:git:https://github.com/apache/logging-log4j2.git</connection>
    <developerConnection>scm:git:https://github.com/apache/logging-log4j2.git</developerConnection>
    <tag>2.x</tag>
    <url>https://github.com/apache/logging-log4j2</url>
  </scm>

  <issueManagement>
    <system>GitHub Issues</system>
    <url>https://github.com/apache/logging-log4j2/issues</url>
  </issueManagement>

  <ciManagement>
    <system>GitHub Actions</system>
    <url>https://github.com/apache/logging-log4j2/actions</url>
  </ciManagement>

  <distributionManagement>
    <!-- `site` is only included to make `maven-site-plugin` stop complaining: -->
    <site>
      <id>www.example.com</id>
      <url>scp://www.example.com/www/docs/project/</url>
    </site>
    <downloadUrl>https://logging.apache.org/log4j/2.x/download.html</downloadUrl>
    <!-- `repository` from ASF parent POM (id: apache.releases.https) -->
    <!-- `snapshotRepository` from ASF parent POM (id: apache.snapshots.https) -->
  </distributionManagement>

  <properties>

    <!-- project version -->
<<<<<<< HEAD
    <revision>2.24.1-SNAPSHOT</revision>
=======
    <revision>2.25.0-SNAPSHOT</revision>
    <!-- Versions used on the site: no snapshots! -->
    <site-log4j-api.version>2.24.1</site-log4j-api.version>
    <site-log4j-core.version>2.24.1</site-log4j-core.version>
    <site-log4j-layout-template-json.version>2.24.1</site-log4j-layout-template-json.version>
>>>>>>> 5f683c6d

    <!-- =================
         Common properties
         ================= -->
    <module.name />

    <!-- `project.build.outputTimestamp` is required to be present for reproducible builds.
         We actually inherit one from the `org.apache:apache` through our parent `org.apache.logging:logging-parent`.
         Though inheriting this property has two undesired consequences:
         1. `artifact:compare` dumps an `ERROR` log stating that this `property should not be inherited but defined` (apache/logging-parent#50)
         2. This value is employed in various places while creating the distribution
         To mitigate these, we define a *dummy* value here and let the CI replace it during a release.
         Hence, *DO NOT MANUALLY EDIT THIS VALUE*! -->
    <project.build.outputTimestamp>2024-09-24T13:33:09Z</project.build.outputTimestamp>

    <!-- ========================
         Site-specific properties
         ======================== -->
    <!-- `maven-javadoc-plugin` is only used to generate Javadoc HTML used in the website.
         We don't deploy any Javadoc JARs.
         We also don't generate Javadoc HTML for all modules, but only for two modules: `log4j-api` and `log4j-core`.
         Hence, we disable it by default: -->
    <maven.javadoc.skip>true</maven.javadoc.skip>
    <doclint>all,-missing,-html</doclint>
    <!-- Skipping `maven-site-plugin` globally. -->
    <maven.site.skip>true</maven.site.skip>
    <maven.site.deploy.skip>true</maven.site.deploy.skip>
    <site-commons-compress.version>1.27.1</site-commons-compress.version>
    <site-commons-csv.version>1.11.0</site-commons-csv.version>
    <site-commons-logging.version>1.3.4</site-commons-logging.version>
    <site-conversant.version>1.2.21</site-conversant.version>
    <site-disruptor.version>4.0.0</site-disruptor.version>
    <site-flume.version>1.11.0</site-flume.version>
    <site-jackson.version>2.18.0</site-jackson.version>
    <site-jansi.version>1.18</site-jansi.version>
    <site-javax-mail.version>1.6.2</site-javax-mail.version>
    <site-jctools.version>4.0.5</site-jctools.version>
    <site-je.version>18.3.12</site-je.version>
    <site-jeromq.version>0.6.0</site-jeromq.version>
    <site-kafka.version>3.8.0</site-kafka.version>
    <site-logback.version>1.5.5</site-logback.version>
    <site-slf4j.version>2.0.16</site-slf4j.version>

    <!-- =====================================================
         Direct dependency version properties (in alphabetical order)
         ===================================================== -->
    <log4j-docgen.version>0.9.0</log4j-docgen.version>
    <node.version>21.7.1</node.version>
    <npm.version>10.5.0</npm.version>

    <!-- ==================================
         `log4j-docgen`-specific properties
         ================================== -->
    <!-- `log4j-docgen` qualified class name exclude pattern -->
    <log4j.docgen.typeFilter.excludePattern>^java\..+</log4j.docgen.typeFilter.excludePattern>
    <!-- Directories where `log4j-docgen` annotation processor will emit files to -->
    <log4j.docgen.pluginDescriptorsDir.phase1>${maven.multiModuleProjectDirectory}/target/plugin-descriptors/phase1</log4j.docgen.pluginDescriptorsDir.phase1>
    <log4j.docgen.pluginDescriptorsDir.phase2>${maven.multiModuleProjectDirectory}/target/plugin-descriptors/phase2</log4j.docgen.pluginDescriptorsDir.phase2>

    <!-- Downgrade temporarily Maven Surefire, since it breaks tests statistics on `ge.apache.org` -->
    <version.maven-surefire>3.2.5</version.maven-surefire>
  </properties>

  <dependencyManagement>
    <dependencies>

      <!-- List of managed dependencies (in alphabetical order) that are intended for public consumption.
           Modules that are not used anywhere (e.g., `log4j-core-its`, `log4j-osgi-test`) should not be placed here.
           Modules that are used only internally (e.g., `log4j-layout-template-json-test`) should be added to `dependencyManagement > dependencies` in `log4j-parent/pom.xml`. -->

      <dependency>
        <groupId>org.apache.logging.log4j</groupId>
        <artifactId>log4j-1.2-api</artifactId>
        <version>${project.version}</version>
      </dependency>

      <dependency>
        <groupId>org.apache.logging.log4j</groupId>
        <artifactId>log4j-api</artifactId>
        <version>${project.version}</version>
      </dependency>

      <dependency>
        <groupId>org.apache.logging.log4j</groupId>
        <artifactId>log4j-api-test</artifactId>
        <version>${project.version}</version>
      </dependency>

      <dependency>
        <groupId>org.apache.logging.log4j</groupId>
        <artifactId>log4j-appserver</artifactId>
        <version>${project.version}</version>
      </dependency>

      <dependency>
        <groupId>org.apache.logging.log4j</groupId>
        <artifactId>log4j-cassandra</artifactId>
        <version>${project.version}</version>
      </dependency>

      <dependency>
        <groupId>org.apache.logging.log4j</groupId>
        <artifactId>log4j-core</artifactId>
        <version>${project.version}</version>
      </dependency>

      <dependency>
        <groupId>org.apache.logging.log4j</groupId>
        <artifactId>log4j-core-test</artifactId>
        <version>${project.version}</version>
      </dependency>

      <dependency>
        <groupId>org.apache.logging.log4j</groupId>
        <artifactId>log4j-couchdb</artifactId>
        <version>${project.version}</version>
      </dependency>

      <dependency>
        <groupId>org.apache.logging.log4j</groupId>
        <artifactId>log4j-docker</artifactId>
        <version>${project.version}</version>
      </dependency>

      <dependency>
        <groupId>org.apache.logging.log4j</groupId>
        <artifactId>log4j-flume-ng</artifactId>
        <version>2.23.1</version>
      </dependency>

      <dependency>
        <groupId>org.apache.logging.log4j</groupId>
        <artifactId>log4j-iostreams</artifactId>
        <version>${project.version}</version>
      </dependency>

      <dependency>
        <groupId>org.apache.logging.log4j</groupId>
        <artifactId>log4j-jakarta-smtp</artifactId>
        <version>${project.version}</version>
      </dependency>

      <dependency>
        <groupId>org.apache.logging.log4j</groupId>
        <artifactId>log4j-jakarta-web</artifactId>
        <version>${project.version}</version>
      </dependency>

      <dependency>
        <groupId>org.apache.logging.log4j</groupId>
        <artifactId>log4j-jcl</artifactId>
        <version>${project.version}</version>
      </dependency>

      <dependency>
        <groupId>org.apache.logging.log4j</groupId>
        <artifactId>log4j-jpa</artifactId>
        <version>${project.version}</version>
      </dependency>

      <dependency>
        <groupId>org.apache.logging.log4j</groupId>
        <artifactId>log4j-jpl</artifactId>
        <version>${project.version}</version>
      </dependency>

      <dependency>
        <groupId>org.apache.logging.log4j</groupId>
        <artifactId>log4j-jul</artifactId>
        <version>${project.version}</version>
      </dependency>

      <dependency>
        <groupId>org.apache.logging.log4j</groupId>
        <artifactId>log4j-layout-template-json</artifactId>
        <version>${project.version}</version>
      </dependency>

      <dependency>
        <groupId>org.apache.logging.log4j</groupId>
        <artifactId>log4j-mongodb4</artifactId>
        <version>${project.version}</version>
      </dependency>

      <dependency>
        <groupId>org.apache.logging.log4j</groupId>
        <artifactId>log4j-mongodb</artifactId>
        <version>${project.version}</version>
      </dependency>

      <dependency>
        <groupId>org.apache.logging.log4j</groupId>
        <artifactId>log4j-slf4j2-impl</artifactId>
        <version>${project.version}</version>
      </dependency>

      <dependency>
        <groupId>org.apache.logging.log4j</groupId>
        <artifactId>log4j-slf4j-impl</artifactId>
        <version>${project.version}</version>
      </dependency>

      <dependency>
        <groupId>org.apache.logging.log4j</groupId>
        <artifactId>log4j-spring-boot</artifactId>
        <version>${project.version}</version>
      </dependency>

      <dependency>
        <groupId>org.apache.logging.log4j</groupId>
        <artifactId>log4j-spring-cloud-config-client</artifactId>
        <version>${project.version}</version>
      </dependency>

      <dependency>
        <groupId>org.apache.logging.log4j</groupId>
        <artifactId>log4j-taglib</artifactId>
        <version>${project.version}</version>
      </dependency>

      <dependency>
        <groupId>org.apache.logging.log4j</groupId>
        <artifactId>log4j-to-jul</artifactId>
        <version>${project.version}</version>
      </dependency>

      <dependency>
        <groupId>org.apache.logging.log4j</groupId>
        <artifactId>log4j-to-slf4j</artifactId>
        <version>${project.version}</version>
      </dependency>

      <dependency>
        <groupId>org.apache.logging.log4j</groupId>
        <artifactId>log4j-web</artifactId>
        <version>${project.version}</version>
      </dependency>

    </dependencies>
  </dependencyManagement>

  <build>

    <plugins>

      <!-- Enable BOM flattening -->
      <plugin>
        <groupId>org.codehaus.mojo</groupId>
        <artifactId>flatten-maven-plugin</artifactId>
        <version>${flatten-maven-plugin.version}</version>
        <executions>
          <execution>
            <id>flatten-bom</id>
            <goals>
              <goal>flatten</goal>
            </goals>
            <phase>process-resources</phase>
            <inherited>false</inherited>
          </execution>
        </executions>
      </plugin>

      <!-- Apache RAT (Release Audit Tool) check to verify licenses.
           `apache-rat-plugin`: https://creadur.apache.org/rat/apache-rat-plugin/
           Release Audit Tool: https://creadur.apache.org/rat/index.html -->
      <plugin>
        <groupId>org.apache.rat</groupId>
        <artifactId>apache-rat-plugin</artifactId>
        <version>0.16.1</version>
        <configuration>
          <consoleOutput>true</consoleOutput>
          <excludes combine.children="append">
            <!-- Matches other RAT configurations in this POM -->
            <exclude>src/main/resources/META-INF/services/**/*</exclude>
            <exclude>src/test/resources/**/*</exclude>
            <!-- IDE settings imports -->
            <exclude>src/ide/**</exclude>
            <!-- Font Awesome License (Font: SIL OFL 1.1, CSS: MIT License)-->
            <exclude>src/site/resources/font-awesome-4.7.0/css/font-awesome.css</exclude>
            <exclude>src/site/resources/font-awesome-4.7.0/css/font-awesome.min.css</exclude>
            <exclude>src/site/resources/font-awesome-4.7.0/fonts/fontawesome-webfont.svg</exclude>
            <!-- Generated files -->
            <exclude>**/.toDelete</exclude>
            <exclude>velocity.log</exclude>
            <!-- Other -->
            <exclude>**/README.md</exclude>
            <exclude>SECURITY.md</exclude>
            <exclude>**/*.yml</exclude>
            <exclude>**/*.yaml</exclude>
            <exclude>**/*.json</exclude>
            <excllude>**/images/*.drawio</excllude>
            <exclude>**/fluent-bit.conf</exclude>
            <exclude>**/rabbitmq.config</exclude>
            <exclude>**/MANIFEST.MF</exclude>
            <exclude>.surefire-*</exclude>
            <exclude>**/.log4j-*</exclude>
          </excludes>
        </configuration>
      </plugin>

      <plugin>
        <groupId>org.apache.maven.plugins</groupId>
        <artifactId>maven-surefire-plugin</artifactId>
        <configuration>
          <forkCount>1C</forkCount>
          <reuseForks>false</reuseForks>
          <runOrder>random</runOrder>
          <systemPropertyVariables>
            <java.awt.headless>true</java.awt.headless>
          </systemPropertyVariables>
        </configuration>
      </plugin>

      <!--
        ~ Adds Antora examples to the list of checked files
        -->
      <plugin>
        <groupId>com.diffplug.spotless</groupId>
        <artifactId>spotless-maven-plugin</artifactId>
        <configuration>
          <java>
            <includes>
              <include>src/main/java/**/*.java</include>
              <include>src/test/java/**/*.java</include>
              <include>src/site/antora/modules/ROOT/examples/**/*.java</include>
            </includes>
          </java>
        </configuration>
      </plugin>

      <!-- ███████ ████████  █████  ██████  ████████        ███████ ██ ████████ ███████
           ██         ██    ██   ██ ██   ██    ██    ██     ██      ██    ██    ██
           ███████    ██    ███████ ██████     ██           ███████ ██    ██    █████
                ██    ██    ██   ██ ██   ██    ██    ██          ██ ██    ██    ██
           ███████    ██    ██   ██ ██   ██    ██           ███████ ██    ██    ███████

           This section consists of plugins responsible for generating the site.
           Note that only this (i.e., the root) module is supposed to have a `site` goal, it is skipped for all other modules! -->

      <!-- Define `currentYear` property used by the `maven-javadoc-plugin` configuration -->
      <plugin>
        <groupId>org.codehaus.mojo</groupId>
        <artifactId>build-helper-maven-plugin</artifactId>
        <executions>
          <execution>
            <id>define-currentYear-property</id>
            <goals>
              <goal>timestamp-property</goal>
            </goals>
            <phase>pre-site</phase>
            <inherited>false</inherited>
            <configuration>
              <name>currentYear</name>
              <pattern>yyyy</pattern>
              <locale>en_US</locale>
            </configuration>
          </execution>
        </executions>
      </plugin>

      <plugin>
        <groupId>org.apache.maven.plugins</groupId>
        <artifactId>maven-javadoc-plugin</artifactId>
        <executions>
          <execution>
            <id>generate-site-javadoc</id>
            <goals>
              <goal>javadoc-no-fork</goal>
            </goals>
            <phase>pre-site</phase>
            <!-- This execution must be inherited and enabled by modules publishing javadocs: `-api` and `-core`.
                 Such modules enable this execution via `maven.javadoc.skip` property.
                 Hence, don't insert a `<inherited>false</inherited>`, please! -->
            <configuration combine.self="override">
              <!-- `notimestamp` avoids `diff` noise and is required for reproducible builds: https://maven.apache.org/guides/mini/guide-reproducible-builds.html -->
              <notimestamp>true</notimestamp>
              <skip>${maven.javadoc.skip}</skip>
              <legacyMode>true</legacyMode>
              <bottom><![CDATA[<p align="center">
              Copyright &copy; {inceptionYear}-{currentYear} {organizationName}.
              All Rights Reserved.<br/>
              Apache, Log4j, and the Apache feather logo are trademarks or registered trademarks of {organizationName}.
              Oracle and Java are registered trademarks of Oracle and/or its affiliates.
              Other names may be trademarks of their respective owners.
            </p>]]></bottom>
              <offlineLinks>
                <link>
                  <url>https://logging.apache.org/log4j/2.x/javadoc/log4j-api</url>
                  <location>${maven.multiModuleProjectDirectory}/log4j-api/target/site/apidocs/</location>
                </link>
                <link>
                  <url>https://logging.apache.org/log4j/2.x/javadoc/log4j-core</url>
                  <location>${maven.multiModuleProjectDirectory}/log4j-core/target/site/apidocs/</location>
                </link>
              </offlineLinks>
            </configuration>
          </execution>
        </executions>
      </plugin>

      <plugin>

        <groupId>org.apache.maven.plugins</groupId>
        <artifactId>maven-resources-plugin</artifactId>

        <!-- These are dummy dependencies!
             They are not used anywhere while running `maven-resources-plugin`.
             `filter-antora-yml` execution above injects these `*.version` properties into `antora.yml`.
             Later on, we use them in the manual while referencing to Maven artifacts with their versions.
             We need these `<dependency>` entries to trick `dependabot` to update the version properties automatically.
             No, we cannot use `${project.version}`, because it is not released yet. -->
        <dependencies>

          <!-- Other dependencies -->

          <dependency>
            <groupId>org.apache.commons</groupId>
            <artifactId>commons-compress</artifactId>
            <version>${site-commons-compress.version}</version>
          </dependency>

          <dependency>
            <groupId>org.apache.commons</groupId>
            <artifactId>commons-csv</artifactId>
            <version>${site-commons-csv.version}</version>
          </dependency>

          <dependency>
            <groupId>commons-logging</groupId>
            <artifactId>commons-logging</artifactId>
            <version>${site-commons-logging.version}</version>
          </dependency>

          <dependency>
            <groupId>com.conversantmedia</groupId>
            <artifactId>disruptor</artifactId>
            <version>${site-conversant.version}</version>
          </dependency>

          <dependency>
            <groupId>com.lmax</groupId>
            <artifactId>disruptor</artifactId>
            <version>${site-disruptor.version}</version>
          </dependency>

          <dependency>
            <groupId>org.apache.flume</groupId>
            <artifactId>flume-ng-embedded-agent</artifactId>
            <version>${site-flume.version}</version>
          </dependency>

          <dependency>
            <groupId>com.fasterxml.jackson</groupId>
            <artifactId>jackson-bom</artifactId>
            <version>${site-jackson.version}</version>
            <type>pom</type>
          </dependency>

          <dependency>
            <groupId>org.fusesource.jansi</groupId>
            <artifactId>jansi</artifactId>
            <version>${site-jansi.version}</version>
          </dependency>

          <dependency>
            <groupId>com.sun.mail</groupId>
            <artifactId>javax.mail</artifactId>
            <version>${site-javax-mail.version}</version>
          </dependency>

          <dependency>
            <groupId>org.jctools</groupId>
            <artifactId>jctools-core</artifactId>
            <version>${site-jctools.version}</version>
          </dependency>

          <dependency>
            <groupId>com.sleepycat</groupId>
            <artifactId>je</artifactId>
            <version>${site-je.version}</version>
          </dependency>

          <dependency>
            <groupId>org.zeromq</groupId>
            <artifactId>jeromq</artifactId>
            <version>${site-jeromq.version}</version>
          </dependency>

          <dependency>
            <groupId>org.apache.kafka</groupId>
            <artifactId>kafka-clients</artifactId>
            <version>${site-kafka.version}</version>
          </dependency>

          <dependency>
            <groupId>ch.qos.logback</groupId>
            <artifactId>logback-core</artifactId>
            <version>${site-logback.version}</version>
          </dependency>

          <dependency>
            <groupId>org.slf4j</groupId>
            <artifactId>slf4j-api</artifactId>
            <version>${site-slf4j.version}</version>
          </dependency>

        </dependencies>

        <executions>

          <!-- Process `target/antora-yml` and output to `target/generated-site/antora` -->
          <execution>
            <id>filter-antora-yml</id>
          </execution>

          <!-- Copy `src/site` to `target/generated-site` -->
          <execution>
            <id>copy-site</id>
          </execution>

          <!-- Copy `target/site/apidocs` to the root module's `target/site/javadoc/<artifactId>` folder -->
          <execution>
            <id>copy-javadoc</id>
            <goals>
              <goal>copy-resources</goal>
            </goals>
            <phase>site</phase>
            <!-- This execution must be inherited and enabled by modules publishing javadocs: `-api` and `-core`.
                 Such modules enable this execution via `maven.javadoc.skip` property.
                 Hence, don't insert a `<inherited>false</inherited>`, please! -->
            <configuration>
              <skip>${maven.javadoc.skip}</skip>
              <outputDirectory>${maven.multiModuleProjectDirectory}/target/site/javadoc/${project.artifactId}</outputDirectory>
              <resources>
                <resource>
                  <directory>${project.build.directory}/site/apidocs</directory>
                </resource>
              </resources>
            </configuration>
          </execution>

          <!-- Copies the static resources in `src/site/resources` directly to `target/site`.
               These resources are not handled by Antora. -->
          <execution>
            <id>copy-site-resources</id>
            <goals>
              <goal>copy-resources</goal>
            </goals>
            <phase>site</phase>
            <configuration>
              <resources>
                <resource>
                  <directory>src/site/resources</directory>
                </resource>
              </resources>
              <outputDirectory>target/site</outputDirectory>
            </configuration>
          </execution>

        </executions>

      </plugin>

      <plugin>

        <groupId>org.apache.logging.log4j</groupId>
        <artifactId>log4j-docgen-maven-plugin</artifactId>
        <version>${log4j-docgen.version}</version>
        <inherited>false</inherited>

        <!-- Common docgen configuration -->
        <configuration>

          <!-- Descriptor processing order matters!

               Imagine we place all descriptors to the same folder.
               Assume that the filesystem walks folder contents in alphanumeric order.
               Sourcing `log4j-docgen:generate-*` from that folder will consume descriptors in the following order:

               1. `log4j-1.2.api`
               2. `log4j-cassandra`
               3. `log4j-core`
               4. ...

               For instance, `AbstractFilterable` is defined by the descriptors of both `log4j-cassandra` and `log4j-core`.
               Due to alphanumeric scanning order, it will appear as it is provided by `log4j-cassandra`.
               Though, it is actually provided by `log4j-core`.
               To avoid this problem, we place descriptors to folders associated with phases.
               We pass the folder of each phase in a certain order to `log4j-docgen:generate-*`. -->
          <descriptorFileMatchers>
            <descriptorFileMatcher>
              <baseDirectory>${log4j.docgen.pluginDescriptorsDir.phase1}</baseDirectory>
            </descriptorFileMatcher>
            <descriptorFileMatcher>
              <baseDirectory>${log4j.docgen.pluginDescriptorsDir.phase2}</baseDirectory>
            </descriptorFileMatcher>
          </descriptorFileMatchers>

          <typeFilter>
            <excludes>
              <exclude>${log4j.docgen.typeFilter.excludePattern}</exclude>
            </excludes>
          </typeFilter>

        </configuration>

        <executions>

          <!-- Generate AsciiDoc from downloaded plugin descriptors -->
          <execution>
            <id>generate-plugin-docs</id>
            <goals>
              <goal>generate-documentation</goal>
            </goals>
            <phase>pre-site</phase>
            <configuration>
              <templateDirectory>${project.basedir}/src/docgen</templateDirectory>
              <indexTemplates>
                <template>
                  <source>index.adoc.ftl</source>
                  <target>${project.build.directory}/generated-site/antora/modules/ROOT/pages/plugin-reference.adoc</target>
                </template>
              </indexTemplates>
              <typeTemplates>
                <template>
                  <source>type.adoc.ftl</source>
                  <target>${project.build.directory}/generated-site/antora/modules/ROOT/pages/_plugin-reference/%g-%a-%c.adoc</target>
                </template>
              </typeTemplates>
            </configuration>
          </execution>

          <!-- Generate XSD from downloaded plugin descriptors -->
          <execution>
            <id>generate-plugin-schema</id>
            <goals>
              <goal>generate-schema</goal>
            </goals>
            <phase>site</phase>
            <configuration>
              <schemaVersion>${project.version}</schemaVersion>
              <schemaFile>${project.build.directory}/log4j-config.xsd</schemaFile>
            </configuration>
          </execution>

        </executions>

      </plugin>

      <!-- ███████ ███    ██ ██████         ███████ ██ ████████ ███████
           ██      ████   ██ ██   ██ ██     ██      ██    ██    ██
           █████   ██ ██  ██ ██   ██        ███████ ██    ██    █████
           ██      ██  ██ ██ ██   ██ ██          ██ ██    ██    ██
           ███████ ██   ████ ██████         ███████ ██    ██    ███████ -->

    </plugins>

  </build>

  <profiles>

    <!-- `java8-tests` profile to force using Java 8 while running tests -->
    <profile>

      <id>java8-tests</id>

      <activation>
        <property>
          <name>env.CI</name>
          <value>true</value>
        </property>
      </activation>

      <!-- There are certain Java 8 bugs[1] that cause Mockito failures[2].
           Adding necessary dependencies to workaround them.
           [1] https://bugs.openjdk.org/browse/JDK-8152174
           [2] https://github.com/mockito/mockito/issues/1449 -->
      <dependencies>
        <dependency>
          <groupId>org.jspecify</groupId>
          <artifactId>jspecify</artifactId>
          <version>${jspecify.version}</version>
        </dependency>
      </dependencies>

      <build>
        <plugins>
          <plugin>
            <groupId>org.apache.maven.plugins</groupId>
            <artifactId>maven-surefire-plugin</artifactId>
            <executions>
              <!-- Modifies only the `default-test` run -->
              <execution>
                <id>default-test</id>
                <configuration>
                  <jdkToolchain>
                    <version>[1.8, 9)</version>
                  </jdkToolchain>
                </configuration>
              </execution>
            </executions>
          </plugin>
        </plugins>
      </build>

    </profile>

    <profile>
      <id>rerun-tests</id>
      <activation>
        <property>
          <name>env.CI</name>
          <value>true</value>
        </property>
      </activation>
      <properties>
        <surefire.rerunFailingTestsCount>2</surefire.rerunFailingTestsCount>
      </properties>
    </profile>

    <profile>
      <id>sequential-tests</id>
      <build>
        <plugins>
          <plugin>
            <groupId>org.apache.maven.plugins</groupId>
            <artifactId>maven-surefire-plugin</artifactId>
            <configuration>
              <forkCount>1</forkCount>
            </configuration>
          </plugin>
        </plugins>
      </build>
    </profile>

    <profile>
      <id>rewrite</id>

      <properties>
        <skipTests>true</skipTests>
      </properties>

      <build>
        <defaultGoal>clean package rewrite:runNoFork spotless:apply</defaultGoal>
        <plugins>
          <plugin>
            <groupId>org.openrewrite.maven</groupId>
            <artifactId>rewrite-maven-plugin</artifactId>
            <version>5.15.0</version>
            <configuration>
              <activeRecipes>
                <activeRecipe>org.openrewrite.java.logging.log4j.ParameterizedLogging</activeRecipe>
              </activeRecipes>
            </configuration>
            <dependencies>
              <dependency>
                <groupId>org.openrewrite.recipe</groupId>
                <artifactId>rewrite-migrate-java</artifactId>
                <version>2.4.0</version>
              </dependency>
              <dependency>
                <groupId>org.openrewrite.recipe</groupId>
                <artifactId>rewrite-logging-frameworks</artifactId>
                <version>2.3.0</version>
              </dependency>
            </dependencies>
          </plugin>
        </plugins>
      </build>
    </profile>

  </profiles>

</project><|MERGE_RESOLUTION|>--- conflicted
+++ resolved
@@ -306,15 +306,11 @@
   <properties>
 
     <!-- project version -->
-<<<<<<< HEAD
-    <revision>2.24.1-SNAPSHOT</revision>
-=======
     <revision>2.25.0-SNAPSHOT</revision>
     <!-- Versions used on the site: no snapshots! -->
     <site-log4j-api.version>2.24.1</site-log4j-api.version>
     <site-log4j-core.version>2.24.1</site-log4j-core.version>
     <site-log4j-layout-template-json.version>2.24.1</site-log4j-layout-template-json.version>
->>>>>>> 5f683c6d
 
     <!-- =================
          Common properties
