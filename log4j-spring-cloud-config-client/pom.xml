<?xml version="1.0" encoding="UTF-8"?>
<!--
  ~ Licensed to the Apache Software Foundation (ASF) under one or more
  ~ contributor license agreements.  See the NOTICE file distributed with
  ~ this work for additional information regarding copyright ownership.
  ~ The ASF licenses this file to you under the Apache License, Version 2.0
  ~ (the "License"); you may not use this file except in compliance with
  ~ the License.  You may obtain a copy of the License at
  ~
  ~      http://www.apache.org/licenses/LICENSE-2.0
  ~
  ~ Unless required by applicable law or agreed to in writing, software
  ~ distributed under the License is distributed on an "AS IS" BASIS,
  ~ WITHOUT WARRANTIES OR CONDITIONS OF ANY KIND, either express or implied.
  ~ See the License for the specific language governing permissions and
  ~ limitations under the License.
  -->
<project xmlns="http://maven.apache.org/POM/4.0.0" xmlns:xsi="http://www.w3.org/2001/XMLSchema-instance" xsi:schemaLocation="http://maven.apache.org/POM/4.0.0 http://maven.apache.org/xsd/maven-4.0.0.xsd">

  <modelVersion>4.0.0</modelVersion>

  <parent>
    <groupId>org.apache.logging.log4j</groupId>
    <artifactId>log4j</artifactId>
    <version>${revision}</version>
    <relativePath>../log4j-parent</relativePath>
  </parent>

  <artifactId>log4j-spring-cloud-config-client</artifactId>
  <packaging>jar</packaging>

  <name>Apache Log4j Spring Cloud Config Client Support</name>
  <description>Apache Log4j Spring Cloud Config Client Support</description>

  <properties>
    <!-- Dependency version -->
<<<<<<< HEAD
    <commons-logging.version>1.3.4</commons-logging.version>
    <spring-boot.version>3.3.3</spring-boot.version>
=======
    <spring-boot.version>3.3.5</spring-boot.version>
>>>>>>> 6c07b299
    <spring-cloud.version>4.1.4</spring-cloud.version>
    <spring-framework.version>6.1.14</spring-framework.version>

    <!--
      ~ OSGi and JPMS options
      -->
    <bnd-module-name>org.apache.logging.log4j.spring.cloud.config.client</bnd-module-name>
    <bnd-extra-packages-options>
      <!-- Used only for annotations -->
      org.springframework.boot.autoconfigure;resolution:=optional
    </bnd-extra-packages-options>
    <bnd-extra-module-options>
      <!-- Optional dependencies should not be transitive -->
      spring.boot.autoconfigure;transitive=false,
      <!-- Filebased module names: MUST be static -->
      spring.cloud.context;substitute="spring-cloud-context";static=true;transitive=false
    </bnd-extra-module-options>
    <Fragment-Host>org.apache.logging.log4j.core</Fragment-Host>
  </properties>

  <dependencyManagement>
    <dependencies>

      <!-- Spring requires an implementation of `commons-logging` and we excluded `spring-jcl` above -->
      <dependency>
        <groupId>commons-logging</groupId>
        <artifactId>commons-logging</artifactId>
        <version>${commons-logging.version}</version>
      </dependency>

      <dependency>
        <groupId>org.springframework</groupId>
        <artifactId>spring-framework-bom</artifactId>
        <version>${spring-framework.version}</version>
        <type>pom</type>
        <scope>import</scope>
      </dependency>

      <!-- We exclude external logging deps to comply with `ban-logging-dependencies` -->
      <dependency>
        <groupId>org.springframework</groupId>
        <artifactId>spring-core</artifactId>
        <version>${spring-framework.version}</version>
        <exclusions>
          <exclusion>
            <groupId>org.springframework</groupId>
            <artifactId>spring-jcl</artifactId>
          </exclusion>
        </exclusions>
      </dependency>

    </dependencies>
  </dependencyManagement>

  <dependencies>

    <dependency>
      <groupId>org.springframework.boot</groupId>
      <artifactId>spring-boot-autoconfigure</artifactId>
      <version>${spring-boot.version}</version>
      <scope>provided</scope>
    </dependency>

    <dependency>
      <groupId>org.apache.logging.log4j</groupId>
      <artifactId>log4j-api</artifactId>
    </dependency>

    <dependency>
      <groupId>org.apache.logging.log4j</groupId>
      <artifactId>log4j-core</artifactId>
    </dependency>

    <dependency>
      <groupId>org.springframework</groupId>
      <artifactId>spring-context</artifactId>
    </dependency>

    <dependency>
      <groupId>org.springframework.cloud</groupId>
      <artifactId>spring-cloud-context</artifactId>
      <version>${spring-cloud.version}</version>
    </dependency>

    <dependency>
      <groupId>org.apache.logging.log4j</groupId>
      <artifactId>log4j-core-test</artifactId>
      <scope>test</scope>
    </dependency>

    <!-- Spring requires an implementation of `commons-logging` and we excluded `spring-jcl` above -->
    <dependency>
      <groupId>commons-logging</groupId>
      <artifactId>commons-logging</artifactId>
      <scope>test</scope>
    </dependency>

    <dependency>
      <groupId>junit</groupId>
      <artifactId>junit</artifactId>
      <scope>test</scope>
    </dependency>

    <dependency>
      <groupId>org.springframework.boot</groupId>
      <artifactId>spring-boot-starter-test</artifactId>
      <version>${spring-boot.version}</version>
      <scope>test</scope>
      <exclusions>
        <exclusion>
          <groupId>org.springframework.boot</groupId>
          <artifactId>spring-boot-starter-logging</artifactId>
        </exclusion>
      </exclusions>
    </dependency>

    <!-- Spring requires bridges from all logging APIs and we excluded `spring-boot-starter-logging` above -->
    <dependency>
      <groupId>org.springframework.boot</groupId>
      <artifactId>spring-boot-starter-log4j2</artifactId>
      <version>${spring-boot.version}</version>
      <scope>test</scope>
    </dependency>

  </dependencies>

</project><|MERGE_RESOLUTION|>--- conflicted
+++ resolved
@@ -34,12 +34,8 @@
 
   <properties>
     <!-- Dependency version -->
-<<<<<<< HEAD
+    <spring-boot.version>3.3.5</spring-boot.version>
     <commons-logging.version>1.3.4</commons-logging.version>
-    <spring-boot.version>3.3.3</spring-boot.version>
-=======
-    <spring-boot.version>3.3.5</spring-boot.version>
->>>>>>> 6c07b299
     <spring-cloud.version>4.1.4</spring-cloud.version>
     <spring-framework.version>6.1.14</spring-framework.version>
 
