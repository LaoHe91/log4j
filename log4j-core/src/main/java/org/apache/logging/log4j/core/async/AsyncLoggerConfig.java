--- conflicted
+++ resolved
@@ -210,79 +210,6 @@
         return delegate.createRingBufferAdmin(contextName, getName());
     }
 
-<<<<<<< HEAD
-    /**
-     * Factory method to create a LoggerConfig.
-     *
-     * @param additivity True if additive, false otherwise.
-     * @param levelName The Level to be associated with the Logger.
-     * @param loggerName The name of the Logger.
-     * @param includeLocation "true" if location should be passed downstream
-     * @param refs An array of Appender names.
-     * @param properties Properties to pass to the Logger.
-     * @param config The Configuration.
-     * @param filter A Filter.
-     * @return A new LoggerConfig.
-     * @deprecated use {@link #createLogger(boolean, Level, String, String, AppenderRef[], Property[], Configuration, Filter)}
-     */
-    @Deprecated
-    public static LoggerConfig createLogger(
-            final String additivity,
-            final String levelName,
-            final String loggerName,
-            final String includeLocation,
-            final AppenderRef[] refs,
-            final Property[] properties,
-            final Configuration config,
-            final Filter filter) {
-        if (loggerName == null) {
-            LOGGER.error("Loggers cannot be configured without a name");
-            return null;
-        }
-
-        final List<AppenderRef> appenderRefs = Arrays.asList(refs);
-        Level level;
-        try {
-            level = Level.toLevel(levelName, Level.ERROR);
-        } catch (final Exception ex) {
-            LOGGER.error(
-                    "Invalid Log level specified: {}. Defaulting to Error",
-                    levelName);
-            level = Level.ERROR;
-        }
-        final String name = loggerName.equals(LoggerConfig.ROOT) ? Strings.EMPTY : loggerName;
-        final boolean additive = Booleans.parseBoolean(additivity, true);
-
-        return new AsyncLoggerConfig(name, appenderRefs, filter, level,
-                additive, properties, config, includeLocation(includeLocation),
-                config.getLogEventFactory());
-    }
-
-    /**
-     * Factory method to create a LoggerConfig.
-     *
-     * @param additivity True if additive, false otherwise.
-     * @param level The Level to be associated with the Logger.
-     * @param loggerName The name of the Logger.
-     * @param includeLocation "true" if location should be passed downstream
-     * @param refs An array of Appender names.
-     * @param properties Properties to pass to the Logger.
-     * @param config The Configuration.
-     * @param filter A Filter.
-     * @return A new LoggerConfig.
-     * @since 3.0
-     */
-    @Deprecated
-    public static LoggerConfig createLogger(
-            final boolean additivity, final Level level, final String loggerName, final String includeLocation,
-            final AppenderRef[] refs, final Property[] properties, final Configuration config, final Filter filter) {
-        final String name = loggerName.equals(ROOT) ? Strings.EMPTY : loggerName;
-        return new AsyncLoggerConfig(name, Arrays.asList(refs), filter, level, additivity, properties, config,
-                includeLocation(includeLocation), config.getLogEventFactory());
-    }
-
-=======
->>>>>>> 168369e2
     // Note: for asynchronous loggers, includeLocation default is FALSE
     protected static boolean includeLocation(final String includeLocationConfigValue) {
         return Boolean.parseBoolean(includeLocationConfigValue);
@@ -312,18 +239,5 @@
             }
         }
 
-<<<<<<< HEAD
-        @Deprecated
-        public static LoggerConfig createLogger(final String additivity, final Level level, final String includeLocation,
-                final AppenderRef[] refs, final Property[] properties, final Configuration config, final Filter filter) {
-            final List<AppenderRef> appenderRefs = Arrays.asList(refs);
-            final Level actualLevel = level == null ? Level.ERROR : level;
-            final boolean additive = Booleans.parseBoolean(additivity, true);
-            return new AsyncLoggerConfig(LogManager.ROOT_LOGGER_NAME, appenderRefs, filter, actualLevel, additive,
-                    properties, config, AsyncLoggerConfig.includeLocation(includeLocation),
-                    config.getLogEventFactory());
-        }
-=======
->>>>>>> 168369e2
     }
 }