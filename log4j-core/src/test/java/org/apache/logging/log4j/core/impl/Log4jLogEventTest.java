--- conflicted
+++ resolved
@@ -42,16 +42,12 @@
 import org.apache.logging.log4j.core.util.ClockFactory;
 import org.apache.logging.log4j.core.util.ClockFactoryTest;
 import org.apache.logging.log4j.core.util.DummyNanoClock;
-<<<<<<< HEAD
-import org.apache.logging.log4j.message.*;
-=======
 import org.apache.logging.log4j.message.Message;
 import org.apache.logging.log4j.message.ObjectMessage;
 import org.apache.logging.log4j.message.ReusableMessage;
 import org.apache.logging.log4j.message.ReusableObjectMessage;
 import org.apache.logging.log4j.message.SimpleMessage;
 import org.apache.logging.log4j.util.FilteredObjectInputStream;
->>>>>>> 7a3c4774
 import org.apache.logging.log4j.util.SortedArrayStringMap;
 import org.apache.logging.log4j.util.StringMap;
 import org.apache.logging.log4j.util.Strings;
@@ -270,7 +266,7 @@
         final Exception exception = new Exception("test");
         final Marker marker = MarkerManager.getMarker("EVENTTEST");
         final Message message = new SimpleMessage("foo");
-        final StackTraceElement source = new StackTraceElement("A", "B", "file", 123);
+        final StackTraceElement stackTraceElement = new StackTraceElement("A", "B", "file", 123);
         final String fqcn = "qualified";
         final String name = "Ceci n'est pas une pipe";
         final String threadName = "threadName";
@@ -285,7 +281,7 @@
                 .setMarker(marker) //
                 .setMessage(message) //
                 .setNanoTime(1234567890L) //
-                .setSource(source) //
+                .setSource(stackTraceElement) //
                 .setThreadName(threadName) //
                 .setThrown(exception) //
                 .setTimeMillis(987654321L)
@@ -301,7 +297,7 @@
         assertSame(marker, event.getMarker());
         assertSame(message, event.getMessage());
         assertEquals(1234567890L, event.getNanoTime());
-        assertSame(source, event.getSource());
+        assertSame(stackTraceElement, event.getSource());
         assertSame(threadName, event.getThreadName());
         assertSame(exception, event.getThrown());
         assertEquals(987654321L, event.getTimeMillis());
@@ -319,7 +315,7 @@
         final Exception exception = new Exception("test");
         final Marker marker = MarkerManager.getMarker("EVENTTEST");
         final Message message = new SimpleMessage("foo");
-        final StackTraceElement source = new StackTraceElement("A", "B", "file", 123);
+        final StackTraceElement stackTraceElement = new StackTraceElement("A", "B", "file", 123);
         final String fqcn = "qualified";
         final String name = "Ceci n'est pas une pipe";
         final String threadName = "threadName";
@@ -334,7 +330,7 @@
                 .setMarker(marker) //
                 .setMessage(message) //
                 .setNanoTime(1234567890L) //
-                .setSource(source) //
+                .setSource(stackTraceElement) //
                 .setThreadName(threadName) //
                 .setThrown(exception) //
                 .setTimeMillis(987654321L)
@@ -350,7 +346,7 @@
         assertSame(marker, event.getMarker());
         assertSame(message, event.getMessage());
         assertEquals(1234567890L, event.getNanoTime());
-        assertSame(source, event.getSource());
+        assertSame(stackTraceElement, event.getSource());
         assertSame(threadName, event.getThreadName());
         assertSame(exception, event.getThrown());
         assertEquals(987654321L, event.getTimeMillis());
@@ -368,6 +364,7 @@
         final Exception exception = new Exception("test");
         final Marker marker = MarkerManager.getMarker("EVENTTEST");
         final Message message = new SimpleMessage("foo");
+        new StackTraceElement("A", "B", "file", 123);
         final String fqcn = "qualified";
         final String name = "Ceci n'est pas une pipe";
         final String threadName = "threadName";
@@ -376,7 +373,7 @@
         event.setContextStack(contextStack);
         event.setEndOfBatch(true);
         event.setIncludeLocation(true);
-        //event.setSource(source); // cannot be explicitly set
+        //event.setSource(stackTraceElement); // cannot be explicitly set
         event.setLevel(Level.FATAL);
         event.setLoggerFqcn(fqcn);
         event.setLoggerName(name);
@@ -397,7 +394,7 @@
         assertSame(marker, event.getMarker());
         assertSame(message, event.getMessage());
         assertEquals(1234567890L, event.getNanoTime());
-        //assertSame(source, event.getSource()); // don't invoke
+        //assertSame(stackTraceElement, event.getSource()); // don't invoke
         assertSame(threadName, event.getThreadName());
         assertSame(exception, event.getThrown());
         assertEquals(987654321L, event.getTimeMillis());
@@ -413,7 +410,7 @@
         assertSame(marker, e2.getMarker());
         assertSame(message, e2.getMessage());
         assertEquals(1234567890L, e2.getNanoTime());
-        //assertSame(source, e2.getSource()); // don't invoke
+        //assertSame(stackTraceElement, e2.getSource()); // don't invoke
         assertSame(threadName, e2.getThreadName());
         assertSame(exception, e2.getThrown());
         assertEquals(987654321L, e2.getTimeMillis());
@@ -436,7 +433,7 @@
         final Exception exception = new Exception("test");
         final Marker marker = MarkerManager.getMarker("EVENTTEST");
         final Message message = new SimpleMessage("foo");
-        final StackTraceElement source = new StackTraceElement("A", "B", "file", 123);
+        final StackTraceElement stackTraceElement = new StackTraceElement("A", "B", "file", 123);
         final String fqcn = "qualified";
         final String name = "Ceci n'est pas une pipe";
         final String threadName = "threadName";
@@ -451,7 +448,7 @@
                 .setMarker(marker) //
                 .setMessage(message) //
                 .setNanoTime(1234567890L) //
-                .setSource(source) //
+                .setSource(stackTraceElement) //
                 .setThreadName(threadName) //
                 .setThrown(exception) //
                 .setTimeMillis(987654321L)
@@ -467,7 +464,7 @@
         assertSame(marker, event.getMarker());
         assertSame(message, event.getMessage());
         assertEquals(1234567890L, event.getNanoTime());
-        assertSame(source, event.getSource());
+        assertSame(stackTraceElement, event.getSource());
         assertSame(threadName, event.getThreadName());
         assertSame(exception, event.getThrown());
         assertEquals(987654321L, event.getTimeMillis());
@@ -486,7 +483,7 @@
         assertSame(marker, event2.getMarker());
         assertSame(message, event2.getMessage());
         assertEquals(1234567890L, event2.getNanoTime());
-        assertSame(source, event2.getSource());
+        assertSame(stackTraceElement, event2.getSource());
         assertSame(threadName, event2.getThreadName());
         assertSame(exception, event2.getThrown());
         assertEquals(987654321L, event2.getTimeMillis());
@@ -529,8 +526,8 @@
         different("different nanoTime", builder(event).setNanoTime(135), event);
         different("different milliTime", builder(event).setTimeMillis(137), event);
 
-        final StackTraceElement source2 = new StackTraceElement("XXX", "YYY", "file", 123);
-        different("different source", builder(event).setSource(source2), event);
+        final StackTraceElement stack2 = new StackTraceElement("XXX", "YYY", "file", 123);
+        different("different source", builder(event).setSource(stack2), event);
         different("null source", builder(event).setSource(null), event);
 
         different("different threadname", builder(event).setThreadName("different"), event);
