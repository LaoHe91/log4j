/*
 * Licensed to the Apache Software Foundation (ASF) under one or more
 * contributor license agreements.  See the NOTICE file distributed with
 * this work for additional information regarding copyright ownership.
 * The ASF licenses this file to you under the Apache License, Version 2.0
 * (the "License"); you may not use this file except in compliance with
 * the License.  You may obtain a copy of the License at
 *
 *      http://www.apache.org/licenses/LICENSE-2.0
 *
 * Unless required by applicable law or agreed to in writing, software
 * distributed under the License is distributed on an "AS IS" BASIS,
 * WITHOUT WARRANTIES OR CONDITIONS OF ANY KIND, either express or implied.
 * See the License for the specific language governing permissions and
 * limitations under the License.
 */
package org.apache.logging.log4j.mongodb4;

import com.mongodb.client.MongoClient;
import com.mongodb.client.MongoClients;
import de.flapdoodle.embed.mongo.commands.ServerAddress;
import de.flapdoodle.embed.mongo.distribution.Version;
import de.flapdoodle.embed.mongo.packageresolver.Command;
import de.flapdoodle.embed.mongo.transitions.Mongod;
import de.flapdoodle.embed.mongo.transitions.PackageOfCommandDistribution;
import de.flapdoodle.embed.mongo.transitions.RunningMongodProcess;
import de.flapdoodle.embed.mongo.types.DistributionBaseUrl;
import de.flapdoodle.embed.process.config.store.FileSet;
import de.flapdoodle.embed.process.config.store.FileType;
import de.flapdoodle.embed.process.config.store.Package;
import de.flapdoodle.embed.process.distribution.Distribution;
import de.flapdoodle.embed.process.io.ProcessOutput;
import de.flapdoodle.embed.process.io.Processors;
import de.flapdoodle.embed.process.io.StreamProcessor;
import de.flapdoodle.embed.process.types.Name;
import de.flapdoodle.embed.process.types.ProcessConfig;
import de.flapdoodle.os.OSType;
import de.flapdoodle.reverse.TransitionWalker.ReachedState;
import de.flapdoodle.reverse.transitions.Derive;
import de.flapdoodle.reverse.transitions.Start;
import java.util.function.Supplier;
import org.apache.commons.lang3.NotImplementedException;
import org.apache.logging.log4j.Level;
import org.apache.logging.log4j.Logger;
import org.apache.logging.log4j.status.StatusLogger;
import org.apache.logging.log4j.test.TestProperties;
import org.apache.logging.log4j.test.junit.ExtensionContextAnchor;
import org.apache.logging.log4j.test.junit.TestPropertySource;
import org.junit.jupiter.api.extension.BeforeAllCallback;
import org.junit.jupiter.api.extension.ExtensionContext;
import org.junit.jupiter.api.extension.ExtensionContext.Store.CloseableResource;
import org.junit.jupiter.api.extension.ParameterContext;
import org.junit.jupiter.api.extension.ParameterResolutionException;
import org.junit.jupiter.api.extension.support.TypeBasedParameterResolver;

public class MongoDb4Resolver extends TypeBasedParameterResolver<MongoClient> implements BeforeAllCallback {

    private static final Logger LOGGER = StatusLogger.getLogger();
    private static final String LOGGING_TARGET_PROPERTY = "log4j2.mongoDbLoggingTarget";

    private static final int BUILDER_TIMEOUT_MILLIS = 30000;

    private static ProcessOutput getProcessOutput(final LoggingTarget loggingTarget, final String label) {
        if (loggingTarget != null) {
            switch (loggingTarget) {
                case STATUS_LOGGER:
                    return ProcessOutput.builder()
                            .output(Processors.named(
                                    "[" + label + " output]", new StatusLoggerStreamProcessor(Level.INFO)))
                            .error(Processors.named(
                                    "[" + label + " error]", new StatusLoggerStreamProcessor(Level.ERROR)))
                            .commands(new StatusLoggerStreamProcessor(Level.DEBUG))
                            .build();
                case CONSOLE:
                    return ProcessOutput.namedConsole(label);
                default:
            }
        }
        throw new NotImplementedException(loggingTarget.toString());
    }

    @Override
    public void beforeAll(ExtensionContext context) throws Exception {
        final TestProperties props = TestPropertySource.createProperties(context);
        final Mongod mongod = Mongod.builder()
                .processOutput(Derive.given(Name.class)
                        .state(ProcessOutput.class)
                        .deriveBy(name -> getProcessOutput(
                                LoggingTarget.getLoggingTarget(LoggingTarget.STATUS_LOGGER), name.value())))
                .processConfig(Start.to(ProcessConfig.class)
                        .initializedWith(ProcessConfig.defaults().withStopTimeoutInMillis(BUILDER_TIMEOUT_MILLIS))
                        .withTransitionLabel("create default"))
                // workaround for https://github.com/flapdoodle-oss/de.flapdoodle.embed.mongo/issues/309
                .packageOfDistribution(new PackageOfCommandDistribution() {

                    @Override
                    protected Package packageOf(
                            Command command, Distribution distribution, DistributionBaseUrl baseUrl) {
                        if (distribution.platform().operatingSystem().type() == OSType.Windows) {
                            final Package relativePackage = legacyPackageResolverFactory()
                                    .apply(command)
                                    .packageFor(distribution);
                            final FileSet.Builder fileSetBuilder = FileSet.builder()
                                    .addEntry(FileType.Library, "ssleay32.dll")
                                    .addEntry(FileType.Library, "libeay32.dll");
                            relativePackage.fileSet().entries().forEach(fileSetBuilder::addEntries);
                            return Package.builder()
                                    .archiveType(relativePackage.archiveType())
                                    .fileSet(fileSetBuilder.build())
                                    .url(baseUrl.value() + relativePackage.url())
                                    .hint(relativePackage.hint())
                                    .build();
                        }
                        return super.packageOf(command, distribution, baseUrl);
                    }
                })
                .build();
        ExtensionContextAnchor.setAttribute(MongoClientHolder.class, new MongoClientHolder(mongod, props), context);
    }

    @Override
    public MongoClient resolveParameter(ParameterContext parameterContext, ExtensionContext extensionContext)
            throws ParameterResolutionException {
<<<<<<< HEAD
        return ExtensionContextAnchor.getRequiredAttribute(
                        MongoClientHolder.class, MongoClientHolder.class, extensionContext)
=======
        return ExtensionContextAnchor.getAttribute(MongoClientHolder.class, MongoClientHolder.class, extensionContext)
>>>>>>> 4789503a
                .get();
    }

    public enum LoggingTarget {
        CONSOLE,
        STATUS_LOGGER;

        public static LoggingTarget getLoggingTarget(final LoggingTarget defaultValue) {
            return LoggingTarget.valueOf(System.getProperty(LOGGING_TARGET_PROPERTY, defaultValue.name()));
        }
    }

    private static final class MongoClientHolder implements CloseableResource, Supplier<MongoClient> {
        private final ReachedState<RunningMongodProcess> state;
        private final MongoClient mongoClient;

        public MongoClientHolder(final Mongod mongod, final TestProperties props) {
            state = mongod.start(Version.Main.V4_4);
            final RunningMongodProcess mongodProcess = state.current();
            final ServerAddress addr = mongodProcess.getServerAddress();
            mongoClient = MongoClients.create(String.format("mongodb://%s:%d", addr.getHost(), addr.getPort()));
            props.setProperty(MongoDb4TestConstants.PROP_NAME_PORT, addr.getPort());
        }

        @Override
        public MongoClient get() {
            return mongoClient;
        }

        @Override
        public void close() throws Exception {
            mongoClient.close();
            state.close();
        }
    }

    private static final class StatusLoggerStreamProcessor implements StreamProcessor {

        private final Level level;

        public StatusLoggerStreamProcessor(Level level) {
            this.level = level;
        }

        public void process(String line) {
            LOGGER.log(level, () -> stripLineEndings(line));
        }

        public void onProcessed() {}

        protected String stripLineEndings(String line) {
            // we still need to remove line endings that are passed on by
            // StreamToLineProcessor...
            return line.replaceAll("[\n\r]+", "");
        }
    }
}<|MERGE_RESOLUTION|>--- conflicted
+++ resolved
@@ -121,12 +121,7 @@
     @Override
     public MongoClient resolveParameter(ParameterContext parameterContext, ExtensionContext extensionContext)
             throws ParameterResolutionException {
-<<<<<<< HEAD
-        return ExtensionContextAnchor.getRequiredAttribute(
-                        MongoClientHolder.class, MongoClientHolder.class, extensionContext)
-=======
         return ExtensionContextAnchor.getAttribute(MongoClientHolder.class, MongoClientHolder.class, extensionContext)
->>>>>>> 4789503a
                 .get();
     }
 
