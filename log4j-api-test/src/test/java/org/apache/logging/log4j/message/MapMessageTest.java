--- conflicted
+++ resolved
@@ -19,16 +19,12 @@
 import java.math.BigDecimal;
 import java.sql.Date;
 import java.sql.Time;
-<<<<<<< HEAD
-import java.util.*;
-=======
 import java.util.Arrays;
 import java.util.Collections;
 import java.util.LinkedHashMap;
 import java.util.LinkedList;
 import java.util.List;
 import java.util.Map;
->>>>>>> a0fa9e36
 
 import org.apache.commons.lang3.StringUtils;
 import org.apache.logging.log4j.util.StringBuilderFormattable;
@@ -180,11 +176,6 @@
 
     @Test
     public void testJsonFormatterMaxDepthConformance() {
-<<<<<<< HEAD
-        int depth = MapMessageJsonFormatter.MAX_DEPTH - 2;
-        String expectedJson = String.format("{'key':%s1%s}", "[".repeat(depth), "]".repeat(depth)).replace('\'', '"');
-        String actualJson = testJsonFormatterMaxDepth(depth);
-=======
         final int depth = MapMessageJsonFormatter.MAX_DEPTH - 2;
         final String expectedJson = String
                 .format("{'key':%s1%s}",
@@ -192,7 +183,6 @@
                         StringUtils.repeat("]", depth))
                 .replace('\'', '"');
         final String actualJson = testJsonFormatterMaxDepth(depth);
->>>>>>> a0fa9e36
         assertEquals(expectedJson, actualJson);
     }
 
